--- conflicted
+++ resolved
@@ -1,19 +1,16 @@
 # Copyright (c) 2023, NVIDIA CORPORATION. All rights reserved.
 from importlib.metadata import version
 
-from megatron.core.device_utils import get_current_device
+from megatron.core.device_utils import get_current_device, get_current_device_type, get_xla_model
 import pytest
 import torch
 
-<<<<<<< HEAD
-=======
 from megatron.core.extensions.transformer_engine import TEColumnParallelLinear, TERowParallelLinear
 from megatron.core.models.gpt.gpt_layer_specs import get_gpt_layer_with_transformer_engine_spec
 from megatron.core.tensor_parallel.layers import ColumnParallelLinear, RowParallelLinear
-from megatron.core.tensor_parallel.random import model_parallel_cuda_manual_seed
+from megatron.core.tensor_parallel.random import model_parallel_device_manual_seed
 from megatron.core.transformer.mlp import MLPSubmodules
 from megatron.core.transformer.moe.experts import SequentialMLP
->>>>>>> 1b8fce7e
 from megatron.core.transformer.moe.moe_layer import MoELayer
 from tests.unit_tests.test_utilities import Utils
 from megatron.core.tensor_parallel.random import model_parallel_device_manual_seed
@@ -21,6 +18,7 @@
 from megatron.core.utils import is_te_min_version
 from tests.unit_tests.test_utilities import Utils
 
+xm = get_xla_model()
 
 class TestParallelSequentialMLP:
 
@@ -59,8 +57,8 @@
         assert num_weights == 3696
 
     @pytest.mark.internal
-    @pytest.mark.skipif(not torch.cuda.is_available(), reason="CUDA not available")
-    def test_gpu_forward(self):
+    @pytest.mark.skipif(not xm and not torch.cuda.is_available(), reason="Device not available")
+    def test_device_forward(self):
         sequential_mlp = self.sequential_mlp
         sequential_mlp.to(device=get_current_device())
         # [sequence length, batch size, hidden size]
@@ -72,14 +70,14 @@
         assert output.shape[2] == sequential_mlp.config.hidden_size
         assert output_bias.shape[2] == sequential_mlp.config.hidden_size
         assert output.dtype == torch.float32
-        assert output.device.type == 'cuda'
-        assert output_bias.device.type == 'cuda'
+        assert output.device.type == get_current_device_type()
+        assert output_bias.device.type == get_current_device_type()
 
 
 class TestTEParallelSequentialMLP:
     def setup_method(self, method):
         Utils.initialize_model_parallel(tensor_model_parallel_size=2, expert_model_parallel_size=2)
-        model_parallel_cuda_manual_seed(123)
+        model_parallel_device_manual_seed(123)
         num_moe_experts = 4
         self.transformer_config = TransformerConfig(
             num_layers=2,
@@ -107,12 +105,12 @@
         print("Done intializing")
 
         self.num_local_experts = 2
-        model_parallel_cuda_manual_seed(123)
+        model_parallel_device_manual_seed(123)
         self.local_sequential_mlp = SequentialMLP(
             self.num_local_experts, self.transformer_config, self.local_mlp_spec
         )
 
-        model_parallel_cuda_manual_seed(123)
+        model_parallel_device_manual_seed(123)
         self.te_sequential_mlp = SequentialMLP(
             self.num_local_experts, self.transformer_config, self.te_mlp_spec
         )
@@ -139,16 +137,16 @@
     )
     @pytest.mark.internal
     def test_gpu_forward(self):
-        self.local_sequential_mlp.cuda()
-        self.te_sequential_mlp.cuda()
+        self.local_sequential_mlp.to(device=get_current_device())
+        self.te_sequential_mlp.to(device=get_current_device())
         seq_len = 4
         batch_size = 2
 
-        tokens_per_expert = torch.tensor([2, 2], device="cuda")
+        tokens_per_expert = torch.tensor([2, 2], device=get_current_device())
         hidden_states = torch.rand(
             (seq_len, batch_size, self.local_sequential_mlp.config.hidden_size),
             dtype=torch.bfloat16,
-            device="cuda",
+            device=get_current_device(),
         )
 
         output_local, _ = self.local_sequential_mlp(hidden_states, tokens_per_expert)
@@ -161,18 +159,18 @@
     )
     @pytest.mark.internal
     def test_gpu_forward_with_one_local_expert(self):
-        model_parallel_cuda_manual_seed(123)
+        model_parallel_device_manual_seed(123)
         local_sequential_mlp = SequentialMLP(1, self.transformer_config, self.local_mlp_spec)
-        model_parallel_cuda_manual_seed(123)
+        model_parallel_device_manual_seed(123)
         te_sequential_mlp = SequentialMLP(1, self.transformer_config, self.te_mlp_spec)
         seq_len = 4
         batch_size = 2
 
-        tokens_per_expert = torch.tensor([4], device="cuda")
+        tokens_per_expert = torch.tensor([4], device=get_current_device())
         hidden_states = torch.rand(
             (seq_len, batch_size, self.local_sequential_mlp.config.hidden_size),
             dtype=torch.bfloat16,
-            device="cuda",
+            device=get_current_device(),
         )
 
         output_local, _ = local_sequential_mlp(hidden_states, tokens_per_expert)
@@ -185,16 +183,16 @@
     )
     @pytest.mark.internal
     def test_gpu_forward_with_no_tokens_allocated(self):
-        self.local_sequential_mlp.cuda()
-        self.te_sequential_mlp.cuda()
+        self.local_sequential_mlp.to(device=get_current_device())
+        self.te_sequential_mlp.to(device=get_current_device())
         seq_len = 4
         batch_size = 2
 
-        tokens_per_expert = torch.tensor([0, 4], device="cuda")
+        tokens_per_expert = torch.tensor([0, 4], device=get_current_device())
         hidden_states = torch.rand(
             (seq_len, batch_size, self.local_sequential_mlp.config.hidden_size),
             dtype=torch.bfloat16,
-            device="cuda",
+            device=get_current_device(),
         )
         output_local, _ = self.local_sequential_mlp(hidden_states, tokens_per_expert)
         output_te, _ = self.te_sequential_mlp(hidden_states, tokens_per_expert)
