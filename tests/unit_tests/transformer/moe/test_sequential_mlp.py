--- conflicted
+++ resolved
@@ -74,13 +74,8 @@
         assert output.shape[1] == 2
         assert output.shape[2] == sequential_mlp.config.hidden_size
         assert output.dtype == torch.float32
-<<<<<<< HEAD
         assert output.device.type == get_current_device_type()
-        assert output_bias.device.type == get_current_device_type()
-=======
-        assert output.device.type == 'cuda'
-
->>>>>>> a8aab72a
+
 
 @pytest.mark.skipif(not HAVE_TE, reason="Transformer Engine is required.")
 class TestTEParallelSequentialMLP:
@@ -160,7 +155,7 @@
             dtype=torch.bfloat16,
             device=get_current_device(),
         )
-        probs = torch.rand((seq_len, batch_size), dtype=torch.float32, device="cuda")
+        probs = torch.rand((seq_len, batch_size), dtype=torch.float32, device=get_current_device())
 
         output_local, _ = self.local_sequential_mlp(hidden_states, tokens_per_expert, probs)
         output_te, _ = self.te_sequential_mlp(hidden_states, tokens_per_expert, probs)
@@ -186,7 +181,7 @@
             dtype=torch.bfloat16,
             device=get_current_device(),
         )
-        probs = torch.rand((seq_len, batch_size), dtype=torch.float32, device="cuda")
+        probs = torch.rand((seq_len, batch_size), dtype=torch.float32, device=get_current_device())
 
         output_local, _ = local_sequential_mlp(hidden_states, tokens_per_expert, probs)
         output_te, _ = te_sequential_mlp(hidden_states, tokens_per_expert, probs)
@@ -210,7 +205,7 @@
             dtype=torch.bfloat16,
             device=get_current_device(),
         )
-        probs = torch.rand((seq_len, batch_size), dtype=torch.float32, device="cuda")
+        probs = torch.rand((seq_len, batch_size), dtype=torch.float32, device=get_current_device())
 
         output_local, _ = self.local_sequential_mlp(hidden_states, tokens_per_expert, probs)
         output_te, _ = self.te_sequential_mlp(hidden_states, tokens_per_expert, probs)
