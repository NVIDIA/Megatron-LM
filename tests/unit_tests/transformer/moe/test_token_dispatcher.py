--- conflicted
+++ resolved
@@ -303,11 +303,7 @@
         moe_layer = self.new_moe_layer(moe_router_padding_for_fp8=False)
 
         num_tokens = 32
-<<<<<<< HEAD
         hidden_states = torch.randn((num_tokens, moe_layer.config.hidden_size)).to(get_current_device())
-=======
-        hidden_states = torch.randn((num_tokens, moe_layer.config.hidden_size)).cuda()
->>>>>>> 3450806c
         hidden_states.requires_grad = True
 
         probs_1, indices_1 = moe_layer.router(hidden_states)
