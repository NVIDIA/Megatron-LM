--- conflicted
+++ resolved
@@ -79,18 +79,10 @@
         transformer_layer_spec = get_gpt_layer_with_transformer_engine_spec(
             num_experts=self.config.num_moe_experts, moe_grouped_gemm=self.config.moe_grouped_gemm
         )
-<<<<<<< HEAD
         self.moe_layer = MoELayer(
             self.config, transformer_layer_spec.submodules.mlp.submodules
         ).to(device=get_current_device())
         self.moe_layer.set_layer_number(0)
-=======
-        moe_layer = MoELayer(
-            copy.deepcopy(self.config), transformer_layer_spec.submodules.mlp.submodules
-        ).cuda()
-        moe_layer.set_layer_number(0)
-        return moe_layer
->>>>>>> cc207f80
 
     def __del__(self):
         torch.distributed.barrier()
@@ -144,13 +136,8 @@
     @pytest.mark.internal
     def dispatcher_capacity_test(self):
         moe_layer = self.moe_layer
-<<<<<<< HEAD
         hidden_states = torch.randn((256, moe_layer.config.hidden_size))
         hidden_states = hidden_states.to(device=get_current_device())
-=======
-        hidden_states = torch.randn((16, moe_layer.config.hidden_size))
-        hidden_states = hidden_states.cuda()
->>>>>>> cc207f80
         hidden_states.requires_grad = True
         probs, indices = moe_layer.router(hidden_states)
 
@@ -185,19 +172,13 @@
     def dispatcher_drop_and_pad_test(self):
         "Test if the tokens are dropped and padded correctly"
         moe_layer = self.moe_layer
-<<<<<<< HEAD
         moe_layer_2 = copy.deepcopy(moe_layer)
         hidden_states = torch.randn((256, moe_layer.config.hidden_size)).to(device=get_current_device())
-=======
-
-        hidden_states = torch.randn((16, moe_layer.config.hidden_size)).cuda()
->>>>>>> cc207f80
         hidden_states.requires_grad = True
 
         moe_layer.config.moe_pad_expert_input_to_capacity = False
         moe_layer.token_dispatcher.drop_and_pad = False
 
-<<<<<<< HEAD
         # Uncomment these lines to help bug location.
         # hidden_states = torch.ones((8, moe_layer.config.hidden_size)).to(device=get_current_device())
         # hidden_states = hidden_states * torch.range(1, 8).unsqueeze(1).to(device=get_current_device())
@@ -208,8 +189,6 @@
         # probs_2 = torch.ones_like(indices_2)
         # num_local_tokens_per_expert = torch.tensor([2, 2, 2, 2, 2, 2, 2, 2]).to(device=get_current_device())
 
-=======
->>>>>>> cc207f80
         probs_1, indices_1 = moe_layer.router(hidden_states)
         (permuted_input_1, tokens_per_expert) = moe_layer.token_dispatcher.token_permutation(
             hidden_states, probs_1, indices_1
@@ -268,12 +247,7 @@
     def teardown_method(self, method):
         Utils.destroy_model_parallel()
 
-<<<<<<< HEAD
-    @pytest.mark.skipif(not xm and not torch.cuda.is_available(), reason="Device not available")
-=======
-    @pytest.mark.internal
     @pytest.mark.skipif(not torch.cuda.is_available(), reason="CUDA not available")
->>>>>>> cc207f80
     @pytest.mark.internal
     @pytest.mark.parametrize("tp_size,ep_size", [(8, 1), (1, 8), (2, 4), (1, 1)])
     def test_forward_backward(self, tp_size, ep_size):
@@ -289,12 +263,7 @@
 
         container.dispatcher_dropless_test()
 
-<<<<<<< HEAD
-    @pytest.mark.skipif(not xm and not torch.cuda.is_available(), reason="Device not available")
-=======
-    @pytest.mark.internal
     @pytest.mark.skipif(not torch.cuda.is_available(), reason="CUDA not available")
->>>>>>> cc207f80
     @pytest.mark.internal
     @pytest.mark.parametrize(
         "tp_size,ep_size,moe_tp_size", [(1, 1, 8), (1, 2, 4), (1, 4, 2), (2, 2, 4)]
