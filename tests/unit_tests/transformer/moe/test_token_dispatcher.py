--- conflicted
+++ resolved
@@ -1,11 +1,6 @@
 # Copyright (c) 2023, NVIDIA CORPORATION. All rights reserved.
 
-<<<<<<< HEAD
 from megatron.core.device_utils import get_current_device
-=======
-import copy
-
->>>>>>> e32b60b5
 import pytest
 import torch
 
@@ -162,12 +157,7 @@
     def dispatcher_drop_and_pad_test(self):
         "Test if the tokens are dropped and padded correctly"
         moe_layer = self.moe_layer
-<<<<<<< HEAD
         hidden_states = torch.randn((256, moe_layer.config.hidden_size)).to(device=get_current_device())
-=======
-        moe_layer_2 = copy.deepcopy(moe_layer)
-        hidden_states = torch.randn((256, moe_layer.config.hidden_size)).cuda()
->>>>>>> e32b60b5
         hidden_states.requires_grad = True
 
         # Create the answer.
@@ -195,14 +185,10 @@
         torch.autograd.backward(forward_answer, forward_answer)
         backward_answer = hidden_states.grad.clone()
         hidden_states.grad = None
-<<<<<<< HEAD
         if torch.cuda.is_available():
             torch.cuda.synchronize()
         moe_layer.token_dispatcher.drop_and_pad = True
         moe_layer.config.moe_pad_expert_input_to_capacity = True
-=======
-        torch.cuda.synchronize()
->>>>>>> e32b60b5
         # End
 
         probs_2, indices_2 = moe_layer_2.router(hidden_states)
