# Copyright (c) 2023, NVIDIA CORPORATION. All rights reserved.

import copy
<<<<<<< HEAD
from megatron.core.device_utils import get_current_device, get_xla_model
=======
import dataclasses

>>>>>>> 8a5521ac
import pytest
import torch

from megatron.core import parallel_state
from megatron.core.models.gpt.gpt_layer_specs import get_gpt_layer_local_spec
from megatron.core.transformer.moe.moe_layer import MoELayer
<<<<<<< HEAD
=======
from megatron.core.transformer.moe.moe_utils import get_capacity
>>>>>>> 8a5521ac
from megatron.core.transformer.transformer_config import TransformerConfig
from megatron.core.utils import is_te_min_version
from megatron.training.initialize import _set_random_seed
from tests.unit_tests.test_utilities import Utils

xm = get_xla_model()

class MoEModelTestContainer:
    def __init__(
        self,
        tp_size,
        ep_size,
        pp_size,
        cp_size=1,
        moe_tp_size=None,
        data_parallel_random_init=False,
        num_moe_experts=8,
        moe_router_topk=2,
        moe_router_load_balancing_type="aux_loss",
        moe_token_dispatcher_type="alltoall",
        moe_expert_capacity_factor=None,
        moe_pad_expert_input_to_capacity=False,
        moe_aux_loss_coeff=0.1,
        **kwargs,
    ):
        self.num_local_experts = num_moe_experts // ep_size
        if moe_tp_size is None:
            moe_tp_size = tp_size
        Utils.initialize_model_parallel(
            tensor_model_parallel_size=tp_size,
            pipeline_model_parallel_size=pp_size,
            expert_model_parallel_size=ep_size,
            context_parallel_size=cp_size,
            expert_tensor_parallel_size=moe_tp_size,
        )
        _set_random_seed(seed_=123, data_parallel_random_init=data_parallel_random_init)
        local_expert_indices_offset = (
            parallel_state.get_expert_model_parallel_rank() * self.num_local_experts
        )
        self.local_expert_indices = [
            local_expert_indices_offset + i for i in range(self.num_local_experts)
        ]
        self.config = TransformerConfig(
            tensor_model_parallel_size=tp_size,
            expert_model_parallel_size=ep_size,
            pipeline_model_parallel_size=pp_size,
            context_parallel_size=cp_size,
            expert_tensor_parallel_size=moe_tp_size,
            moe_router_topk=moe_router_topk,
            num_moe_experts=num_moe_experts,
            moe_router_load_balancing_type=moe_router_load_balancing_type,
            moe_token_dispatcher_type=moe_token_dispatcher_type,
            moe_expert_capacity_factor=moe_expert_capacity_factor,
            moe_pad_expert_input_to_capacity=moe_pad_expert_input_to_capacity,
            moe_aux_loss_coeff=moe_aux_loss_coeff,
            num_layers=1,
            moe_grouped_gemm=kwargs.get("moe_grouped_gemm", False),
            hidden_size=kwargs.get("hidden_size", 16),
            num_attention_heads=kwargs.get("num_attention_heads", 8),
            use_cpu_initialization=kwargs.get("use_cpu_initialization", True),
            sequence_parallel=tp_size > 1,
            add_bias_linear=kwargs.get("add_bias_linear", False),
            moe_permute_fusion=kwargs.get("moe_permute_fusion", False),
            moe_enable_deepep=kwargs.get("moe_enable_deepep", False),
        )

        # init moe layer
        self.moe_layer = self.new_moe_layer()

    def new_moe_layer(self, **kargs):
        transformer_layer_spec = get_gpt_layer_local_spec(
            num_experts=self.config.num_moe_experts, moe_grouped_gemm=self.config.moe_grouped_gemm
        )
<<<<<<< HEAD
        self.moe_layer = MoELayer(
            self.config, transformer_layer_spec.submodules.mlp.submodules
        ).to(device=get_current_device())
        self.moe_layer.set_layer_number(0)
        return self.moe_layer
=======
        new_config = dataclasses.replace(self.config, **kargs)
        moe_layer = MoELayer(new_config, transformer_layer_spec.submodules.mlp.submodules).cuda()
        moe_layer.set_layer_number(0)
        return moe_layer
>>>>>>> 8a5521ac

    def __del__(self):
        torch.distributed.barrier()
        if torch.cuda.is_available():
            torch.cuda.synchronize()
        elif xm:
            xm.mark_step()

        Utils.destroy_model_parallel()

    @pytest.mark.internal
    def dispatcher_dropless_test(self):
        moe_layer = self.moe_layer
        bs = 32
        seql = 8
        # TODO: Find why setting manual seed can cause the test to fail
        # Manual seed to differentiate input data for each rank
        # rank = torch.distributed.get_rank()
        # torch.manual_seed(1000 + rank)
        hidden_states = torch.randn((bs, seql, moe_layer.config.hidden_size))
<<<<<<< HEAD
        hidden_states = hidden_states.to(device=get_current_device())
=======
        hidden_states = hidden_states.cuda()
>>>>>>> 8a5521ac
        # Permute and then unpermute data are supposed to restore original data
        ans = hidden_states
        hidden_states.requires_grad = True
        probs, indices = moe_layer.router(hidden_states)
        probs = torch.ones_like(probs) / moe_layer.router.topk

        (permuted_local_hidden_states, tokens_per_expert) = (
            moe_layer.token_dispatcher.token_permutation(hidden_states, probs, indices)
        )

        restored_hidden_states, restored_bias = moe_layer.token_dispatcher.token_unpermutation(
            permuted_local_hidden_states
        )

        # reduce across TP rank equals to multiply data by a scale of ETP
        scale = moe_layer.config.expert_tensor_parallel_size
        restored_hidden_states = restored_hidden_states / scale

        assert torch.allclose(
            restored_hidden_states, ans
        ), "Restored hidden states do not match original hidden states"

        # check if the grad of the hidden states is same as the hidden states
        torch.autograd.backward(restored_hidden_states, hidden_states)
        assert torch.allclose(
            hidden_states.grad, ans
        ), "Restored hidden states do not match original hidden states"

    @pytest.mark.internal
    def dispatcher_capacity_test(self):
        moe_layer = self.moe_layer
<<<<<<< HEAD
        hidden_states = torch.randn((256, moe_layer.config.hidden_size))
        hidden_states = hidden_states.to(device=get_current_device())
=======
        num_tokens = 16
        hidden_states = torch.randn((num_tokens, moe_layer.config.hidden_size))
        hidden_states = hidden_states.cuda()
>>>>>>> 8a5521ac
        hidden_states.requires_grad = True
        probs, indices = moe_layer.router(hidden_states)

        # Create the answer.
        prob_mask = probs != 0
        probs = torch.ones_like(probs) * prob_mask / moe_layer.router.topk
        local_probss = probs
        restored_hidden_states_answer = hidden_states * local_probss.sum(dim=1).unsqueeze(1)

        (permuted_local_hidden_states, tokens_per_expert) = (
            moe_layer.token_dispatcher.token_permutation(hidden_states, probs, indices)
        )

<<<<<<< HEAD
=======
        # Check tokens per expert not exceed the capacity.
        capacity = get_capacity(
            num_tokens * self.config.moe_router_topk,
            self.config.num_moe_experts,
            self.config.moe_expert_capacity_factor,
        )
        assert torch.all(
            tokens_per_expert
            <= capacity
            * self.config.expert_model_parallel_size
            * self.config.tensor_model_parallel_size
        ), "Tokens per expert exceed the capacity"

>>>>>>> 8a5521ac
        permuted_local_hidden_states /= moe_layer.config.tensor_model_parallel_size

        restored_hidden_states, restored_bias = moe_layer.token_dispatcher.token_unpermutation(
            permuted_local_hidden_states
        )
        assert torch.allclose(
            restored_hidden_states, restored_hidden_states_answer
        ), "Restored hidden states does not match"

        # check if the grad of the hidden states is same as the hidden states
        torch.autograd.backward(restored_hidden_states, hidden_states)
        assert torch.allclose(
            hidden_states.grad, restored_hidden_states_answer
        ), "Gradient of hidden states should be same as hidden states"

    @pytest.mark.internal
    def dispatcher_drop_and_pad_test(self):
<<<<<<< HEAD
        "Test if the tokens are dropped and padded correctly"
        moe_layer = self.moe_layer
        moe_layer_2 = copy.deepcopy(moe_layer)
        hidden_states = torch.randn((256, moe_layer.config.hidden_size)).to(device=get_current_device())
        hidden_states.requires_grad = True
=======
        """Test if the tokens are dropped and padded correctly.

        Since the probs of padded tokens are 0, the combined results for
        dispatching with or without padding should be the same.
        """
        moe_layer = self.new_moe_layer(moe_pad_expert_input_to_capacity=False)
>>>>>>> 8a5521ac

        num_tokens = 16
        hidden_states = torch.randn((num_tokens, moe_layer.config.hidden_size)).cuda()
        hidden_states.requires_grad = True

        # Uncomment these lines to help bug location.
        # hidden_states = torch.ones((8, moe_layer.config.hidden_size)).to(device=get_current_device())
        # hidden_states = hidden_states * torch.range(1, 8).unsqueeze(1).to(device=get_current_device())
        # hidden_states.requires_grad = True
        # indices_1 = torch.tensor([[0, 0], [1, 1], [2, 2], [3, 3], [4, 4], [5, 5], [6, 6], [7, 7]]).to(device=get_current_device())
        # probs_1 = torch.ones_like(indices_1)
        # indices_2 = torch.tensor([[0, 0], [1, 1], [2, 2], [3, 3], [4, 4], [5, 5], [6, 6], [7, 7]]).to(device=get_current_device())
        # probs_2 = torch.ones_like(indices_2)
        # num_local_tokens_per_expert = torch.tensor([2, 2, 2, 2, 2, 2, 2, 2]).to(device=get_current_device())

        probs_1, indices_1 = moe_layer.router(hidden_states)
        (permuted_input_1, tokens_per_expert) = moe_layer.token_dispatcher.token_permutation(
            hidden_states, probs_1, indices_1
        )
        forward_answer, restored_bias = moe_layer.token_dispatcher.token_unpermutation(
            permuted_input_1
        )
        torch.autograd.backward(forward_answer, forward_answer)
        backward_answer = hidden_states.grad.clone()
        hidden_states.grad = None
        if torch.cuda.is_available():
            torch.cuda.synchronize()
        elif xm:
            xm.mark_step()

        moe_layer.token_dispatcher.drop_and_pad = True
        moe_layer.config.moe_pad_expert_input_to_capacity = True
        # End

        moe_layer_2 = self.new_moe_layer(moe_pad_expert_input_to_capacity=True)
        moe_layer_2.load_state_dict(moe_layer.state_dict())

        probs_2, indices_2 = moe_layer_2.router(hidden_states)
        (permuted_input_2, tokens_per_expert) = moe_layer_2.token_dispatcher.token_permutation(
            hidden_states, probs_2, indices_2
        )
        restored_hidden_states, restored_bias = moe_layer_2.token_dispatcher.token_unpermutation(
            permuted_input_2
        )

        # # Check tokens per expert equals to the capacity.
        capacity = get_capacity(
            num_tokens * self.config.moe_router_topk,
            self.config.num_moe_experts,
            self.config.moe_expert_capacity_factor,
        )
        assert torch.all(
            tokens_per_expert
            == capacity
            * self.config.expert_model_parallel_size
            * self.config.tensor_model_parallel_size
        ), "Tokens per expert should be the same as the capacity"
        assert torch.allclose(
            restored_hidden_states, forward_answer
        ), "Restored hidden states does not match"

        # check if the grad of the hidden states is same as the hidden states
        torch.autograd.backward(restored_hidden_states, restored_hidden_states)
        assert torch.allclose(
            hidden_states.grad, backward_answer
        ), "Gradient of hidden states should be same as hidden states"

    def set_params(self):
        # TODO: Set consistent parameters for various parallelisms.
        raise NotImplementedError

    def destroy(self):
        Utils.destroy_model_parallel()


permute_fusion_params = [False]
if is_te_min_version("1.14.0"):
    permute_fusion_params.append(True)


class TestAllgatherDispatcher:
    def setup_method(self, method):
        pass

    def teardown_method(self, method):
        Utils.destroy_model_parallel()

    @pytest.mark.skipif(not xm and not torch.cuda.is_available(), reason="Device not available")
    @pytest.mark.internal
    @pytest.mark.parametrize("tp_size,ep_size", [(8, 1), (1, 8), (2, 4), (1, 1)])
    @pytest.mark.parametrize("permute_fusion", permute_fusion_params)
    def test_forward_backward(self, tp_size, ep_size, permute_fusion):
        container = MoEModelTestContainer(
            tp_size=tp_size,
            ep_size=ep_size,
            pp_size=1,
            num_moe_experts=8,
            moe_router_topk=2,
            moe_router_load_balancing_type="aux_loss",
            moe_token_dispatcher_type="allgather",
            moe_permute_fusion=permute_fusion,
        )

        container.dispatcher_dropless_test()

    @pytest.mark.skipif(not xm and not torch.cuda.is_available(), reason="Device not available")
    @pytest.mark.internal
    @pytest.mark.parametrize("permute_fusion", permute_fusion_params)
    @pytest.mark.parametrize(
        "tp_size,ep_size,moe_tp_size", [(1, 1, 8), (1, 2, 4), (1, 4, 2), (2, 2, 4)]
    )
    def test_moe_tp_forward_backward(self, tp_size, ep_size, moe_tp_size, permute_fusion):
        container = MoEModelTestContainer(
            tp_size=tp_size,
            ep_size=ep_size,
            pp_size=1,
            moe_tp_size=moe_tp_size,
            num_moe_experts=8,
            moe_router_topk=2,
            moe_router_load_balancing_type="aux_loss",
            moe_token_dispatcher_type="allgather",
            sequence_parallel=True,
            moe_grouped_gemm=True,
            moe_permute_fusion=permute_fusion,
            use_cpu_initialization=False,
        )

        container.dispatcher_dropless_test()


def is_deep_ep_available():
    from megatron.core.transformer.moe.fused_a2a import HAVE_DEEP_EP

    return HAVE_DEEP_EP


@pytest.mark.skipif(not is_deep_ep_available(), reason="Deep EP is not available")
class TestFlexDispatcher:
    def setup_method(self, method):
        pass

    def teardown_method(self, method):
        Utils.destroy_model_parallel()

    @pytest.mark.internal
    @pytest.mark.skipif(not torch.cuda.is_available(), reason="CUDA not available")
    @pytest.mark.internal
    @pytest.mark.parametrize("tp_size,ep_size", [(8, 1), (1, 8), (2, 4)])
    @pytest.mark.parametrize("permute_fusion", permute_fusion_params)
    def test_forward_backward(self, tp_size, ep_size, permute_fusion):
        container = MoEModelTestContainer(
            tp_size=tp_size,
            ep_size=ep_size,
            pp_size=1,
            num_moe_experts=8,
            moe_router_topk=2,
            moe_router_load_balancing_type="aux_loss",
            moe_token_dispatcher_type="flex",
            moe_permute_fusion=permute_fusion,
            hidden_size=4,
            moe_enable_deepep=True,
        )
        container.dispatcher_dropless_test()

    @pytest.mark.skipif(not torch.cuda.is_available(), reason="CUDA not available")
    @pytest.mark.internal
    @pytest.mark.timeout(120)
    @pytest.mark.parametrize("tp_size,ep_size", [(1, 8), (8, 1), (4, 2)])
    @pytest.mark.parametrize("permute_fusion", permute_fusion_params)
    @pytest.mark.flaky
    @pytest.mark.flaky_in_dev
    def test_capacity_forward_backward(self, tp_size, ep_size, permute_fusion):
        container = MoEModelTestContainer(
            tp_size=tp_size,
            ep_size=ep_size,
            pp_size=1,
            num_moe_experts=8,
            moe_router_topk=2,
            moe_router_load_balancing_type="aux_loss",
            moe_token_dispatcher_type="flex",
            moe_token_drop_policy="probs",
            moe_expert_capacity_factor=0.5,
            moe_pad_expert_input_to_capacity=False,
            moe_permute_fusion=permute_fusion,
            hidden_size=4,
            moe_enable_deepep=True,
        )
<<<<<<< HEAD
        container.dispatcher_capacity_test()

    @pytest.mark.skipif(not torch.cuda.is_available(), reason="CUDA not available")
    @pytest.mark.internal
    @pytest.mark.timeout(120)
    @pytest.mark.parametrize("tp_size,ep_size", [(1, 8), (8, 1), (4, 2)])
    @pytest.mark.parametrize("permute_fusion", permute_fusion_params)
    @pytest.mark.flaky
    @pytest.mark.flaky_in_dev
    def test_capacity_padding_forward_backward(self, tp_size, ep_size, permute_fusion):
        container = MoEModelTestContainer(
            tp_size=tp_size,
            ep_size=ep_size,
            pp_size=1,
            num_moe_experts=8,
            moe_router_topk=2,
            moe_router_load_balancing_type="aux_loss",
            moe_token_dispatcher_type="flex",
            moe_token_drop_policy="probs",
            moe_expert_capacity_factor=0.6,
            moe_pad_expert_input_to_capacity=True,
            moe_permute_fusion=permute_fusion,
            hidden_size=4,
            moe_enable_deepep=True,
        )
        container.dispatcher_drop_and_pad_test()
=======
        container.dispatcher_capacity_test()
>>>>>>> 8a5521ac
<|MERGE_RESOLUTION|>--- conflicted
+++ resolved
@@ -1,22 +1,16 @@
 # Copyright (c) 2023, NVIDIA CORPORATION. All rights reserved.
 
 import copy
-<<<<<<< HEAD
 from megatron.core.device_utils import get_current_device, get_xla_model
-=======
 import dataclasses
 
->>>>>>> 8a5521ac
 import pytest
 import torch
 
 from megatron.core import parallel_state
 from megatron.core.models.gpt.gpt_layer_specs import get_gpt_layer_local_spec
 from megatron.core.transformer.moe.moe_layer import MoELayer
-<<<<<<< HEAD
-=======
 from megatron.core.transformer.moe.moe_utils import get_capacity
->>>>>>> 8a5521ac
 from megatron.core.transformer.transformer_config import TransformerConfig
 from megatron.core.utils import is_te_min_version
 from megatron.training.initialize import _set_random_seed
@@ -90,18 +84,11 @@
         transformer_layer_spec = get_gpt_layer_local_spec(
             num_experts=self.config.num_moe_experts, moe_grouped_gemm=self.config.moe_grouped_gemm
         )
-<<<<<<< HEAD
         self.moe_layer = MoELayer(
             self.config, transformer_layer_spec.submodules.mlp.submodules
         ).to(device=get_current_device())
         self.moe_layer.set_layer_number(0)
         return self.moe_layer
-=======
-        new_config = dataclasses.replace(self.config, **kargs)
-        moe_layer = MoELayer(new_config, transformer_layer_spec.submodules.mlp.submodules).cuda()
-        moe_layer.set_layer_number(0)
-        return moe_layer
->>>>>>> 8a5521ac
 
     def __del__(self):
         torch.distributed.barrier()
@@ -122,11 +109,7 @@
         # rank = torch.distributed.get_rank()
         # torch.manual_seed(1000 + rank)
         hidden_states = torch.randn((bs, seql, moe_layer.config.hidden_size))
-<<<<<<< HEAD
         hidden_states = hidden_states.to(device=get_current_device())
-=======
-        hidden_states = hidden_states.cuda()
->>>>>>> 8a5521ac
         # Permute and then unpermute data are supposed to restore original data
         ans = hidden_states
         hidden_states.requires_grad = True
@@ -158,14 +141,9 @@
     @pytest.mark.internal
     def dispatcher_capacity_test(self):
         moe_layer = self.moe_layer
-<<<<<<< HEAD
-        hidden_states = torch.randn((256, moe_layer.config.hidden_size))
-        hidden_states = hidden_states.to(device=get_current_device())
-=======
         num_tokens = 16
         hidden_states = torch.randn((num_tokens, moe_layer.config.hidden_size))
-        hidden_states = hidden_states.cuda()
->>>>>>> 8a5521ac
+        hidden_states = hidden_states.to(device=get_current_device())
         hidden_states.requires_grad = True
         probs, indices = moe_layer.router(hidden_states)
 
@@ -179,8 +157,6 @@
             moe_layer.token_dispatcher.token_permutation(hidden_states, probs, indices)
         )
 
-<<<<<<< HEAD
-=======
         # Check tokens per expert not exceed the capacity.
         capacity = get_capacity(
             num_tokens * self.config.moe_router_topk,
@@ -194,7 +170,6 @@
             * self.config.tensor_model_parallel_size
         ), "Tokens per expert exceed the capacity"
 
->>>>>>> 8a5521ac
         permuted_local_hidden_states /= moe_layer.config.tensor_model_parallel_size
 
         restored_hidden_states, restored_bias = moe_layer.token_dispatcher.token_unpermutation(
@@ -212,34 +187,16 @@
 
     @pytest.mark.internal
     def dispatcher_drop_and_pad_test(self):
-<<<<<<< HEAD
-        "Test if the tokens are dropped and padded correctly"
-        moe_layer = self.moe_layer
-        moe_layer_2 = copy.deepcopy(moe_layer)
-        hidden_states = torch.randn((256, moe_layer.config.hidden_size)).to(device=get_current_device())
-        hidden_states.requires_grad = True
-=======
         """Test if the tokens are dropped and padded correctly.
 
         Since the probs of padded tokens are 0, the combined results for
         dispatching with or without padding should be the same.
         """
         moe_layer = self.new_moe_layer(moe_pad_expert_input_to_capacity=False)
->>>>>>> 8a5521ac
 
         num_tokens = 16
-        hidden_states = torch.randn((num_tokens, moe_layer.config.hidden_size)).cuda()
+        hidden_states = torch.randn((num_tokens, moe_layer.config.hidden_size)).to(device=get_current_device())
         hidden_states.requires_grad = True
-
-        # Uncomment these lines to help bug location.
-        # hidden_states = torch.ones((8, moe_layer.config.hidden_size)).to(device=get_current_device())
-        # hidden_states = hidden_states * torch.range(1, 8).unsqueeze(1).to(device=get_current_device())
-        # hidden_states.requires_grad = True
-        # indices_1 = torch.tensor([[0, 0], [1, 1], [2, 2], [3, 3], [4, 4], [5, 5], [6, 6], [7, 7]]).to(device=get_current_device())
-        # probs_1 = torch.ones_like(indices_1)
-        # indices_2 = torch.tensor([[0, 0], [1, 1], [2, 2], [3, 3], [4, 4], [5, 5], [6, 6], [7, 7]]).to(device=get_current_device())
-        # probs_2 = torch.ones_like(indices_2)
-        # num_local_tokens_per_expert = torch.tensor([2, 2, 2, 2, 2, 2, 2, 2]).to(device=get_current_device())
 
         probs_1, indices_1 = moe_layer.router(hidden_states)
         (permuted_input_1, tokens_per_expert) = moe_layer.token_dispatcher.token_permutation(
@@ -413,33 +370,4 @@
             hidden_size=4,
             moe_enable_deepep=True,
         )
-<<<<<<< HEAD
-        container.dispatcher_capacity_test()
-
-    @pytest.mark.skipif(not torch.cuda.is_available(), reason="CUDA not available")
-    @pytest.mark.internal
-    @pytest.mark.timeout(120)
-    @pytest.mark.parametrize("tp_size,ep_size", [(1, 8), (8, 1), (4, 2)])
-    @pytest.mark.parametrize("permute_fusion", permute_fusion_params)
-    @pytest.mark.flaky
-    @pytest.mark.flaky_in_dev
-    def test_capacity_padding_forward_backward(self, tp_size, ep_size, permute_fusion):
-        container = MoEModelTestContainer(
-            tp_size=tp_size,
-            ep_size=ep_size,
-            pp_size=1,
-            num_moe_experts=8,
-            moe_router_topk=2,
-            moe_router_load_balancing_type="aux_loss",
-            moe_token_dispatcher_type="flex",
-            moe_token_drop_policy="probs",
-            moe_expert_capacity_factor=0.6,
-            moe_pad_expert_input_to_capacity=True,
-            moe_permute_fusion=permute_fusion,
-            hidden_size=4,
-            moe_enable_deepep=True,
-        )
-        container.dispatcher_drop_and_pad_test()
-=======
-        container.dispatcher_capacity_test()
->>>>>>> 8a5521ac
+        container.dispatcher_capacity_test()