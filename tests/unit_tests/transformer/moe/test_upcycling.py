--- conflicted
+++ resolved
@@ -35,13 +35,13 @@
 from tests.unit_tests.test_utilities import Utils
 
 try:
+    import transformer_engine  # pylint: disable=unused-import
     from megatron.core.extensions.transformer_engine import TEColumnParallelGroupedLinear
 
     HAVE_TE = True
 except ImportError:
     HAVE_TE = False
 
-<<<<<<< HEAD
 try:
     import apex  # pylint: disable=unused-import
 
@@ -49,8 +49,6 @@
 except ImportError:
     HAVE_APEX = False
 
-=======
->>>>>>> 3450806c
 _SEED = 42
 
 try:
@@ -82,16 +80,13 @@
     args = get_args()
 
     config = core_transformer_config_from_args(args)
-<<<<<<< HEAD
     config.persist_layer_norm = HAVE_APEX
     config.gradient_accumulation_fusion = HAVE_APEX
-=======
     use_te = args.transformer_impl == "transformer_engine"
     if use_te:
         layer_spec_fn = get_gpt_layer_with_transformer_engine_spec
     else:
         layer_spec_fn = get_gpt_layer_local_spec
->>>>>>> 3450806c
 
     use_te = args.transformer_impl == "transformer_engine"
     if use_te:
@@ -211,10 +206,7 @@
         destroy_global_vars()
         destroy_num_microbatches_calculator()
 
-<<<<<<< HEAD
     @pytest.mark.skipif(xm, reason="Test not supported for XLA")
-=======
->>>>>>> 3450806c
     @pytest.mark.parametrize(
         ('tp_ep', 'granularity', 'grouped_gemm', 'swiglu', 'squared_relu'),
         [pytest.param((1, 1), 1, False, False, False)],
@@ -234,7 +226,6 @@
             model_provider, ModelType.encoder_or_decoder
         )
         data = list(range(args.seq_length))
-<<<<<<< HEAD
         input_ids = torch.tensor(data, dtype=torch.int64).repeat((args.micro_batch_size, 1)).to(device=get_current_device())
         position_ids = (
             torch.tensor(data, dtype=torch.int64).repeat((args.micro_batch_size, 1)).to(device=get_current_device())
@@ -242,15 +233,6 @@
         attention_mask = torch.ones(
             (args.micro_batch_size, 1, args.seq_length, args.seq_length), dtype=bool
         ).to(get_current_device())
-=======
-        input_ids = torch.tensor(data, dtype=torch.int64).repeat((args.micro_batch_size, 1)).cuda()
-        position_ids = (
-            torch.tensor(data, dtype=torch.int64).repeat((args.micro_batch_size, 1)).cuda()
-        )
-        attention_mask = torch.ones(
-            (args.micro_batch_size, 1, args.seq_length, args.seq_length), dtype=bool
-        ).cuda()
->>>>>>> 3450806c
         dense_model = unwrap_model(dense_model)
         set_bias_value(dense_model)
         dense_logits = dense_model[0].forward(
@@ -262,11 +244,7 @@
             tensor_model_parallel_size=tp, expert_model_parallel_size=ep
         )
         set_upcycling_args(ep, granularity, num_experts=2)
-<<<<<<< HEAD
         # model_parallel_device_manual_seed(_SEED+1)
-=======
-        # model_parallel_cuda_manual_seed(_SEED+1)
->>>>>>> 3450806c
         moe_model = get_model(model_provider, ModelType.encoder_or_decoder)
 
         # Upcycle the dense model to the MoE model
@@ -325,11 +303,7 @@
         )
         attention_mask = torch.ones(
             (args.micro_batch_size, 1, args.seq_length, args.seq_length), dtype=bool
-<<<<<<< HEAD
         ).to(get_current_device())
-=======
-        ).cuda()
->>>>>>> 3450806c
         dense_model = unwrap_model(dense_model)
         set_bias_value(dense_model)
         dense_logits = dense_model[0].forward(
@@ -341,11 +315,7 @@
             tensor_model_parallel_size=tp, expert_model_parallel_size=ep
         )
         set_upcycling_args(ep, granularity)
-<<<<<<< HEAD
         # model_parallel_device_manual_seed(_SEED+1)
-=======
-        # model_parallel_cuda_manual_seed(_SEED+1)
->>>>>>> 3450806c
         moe_model = get_model(model_provider, ModelType.encoder_or_decoder)
 
         # Upcycle the dense model to the MoE model
