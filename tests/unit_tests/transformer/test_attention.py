# Copyright (c) 2023, NVIDIA CORPORATION. All rights reserved.

import copy

import pytest
import torch
from packaging import version

import megatron.core.parallel_state as parallel_state
from megatron.core.hyper_comm_grid import HyperCommGrid
from megatron.core.models.gpt.gpt_layer_specs import get_gpt_layer_with_transformer_engine_spec
from megatron.core.process_groups_config import ModelCommProcessGroups
from megatron.core.tensor_parallel.random import model_parallel_cuda_manual_seed
from megatron.core.transformer import TransformerConfig
from megatron.core.transformer.attention import SelfAttention
from megatron.core.transformer.enums import AttnMaskType
from megatron.core.utils import is_te_min_version
from tests.unit_tests.test_utilities import Utils


class TestParallelAttention:

    def setup_method(self, method):
        Utils.initialize_model_parallel(1, 1)
        model_parallel_cuda_manual_seed(123)
        self.transformer_config = TransformerConfig(
            num_layers=2,
            hidden_size=128,
            num_attention_heads=4,
            use_cpu_initialization=True,
            bf16=True,
            params_dtype=torch.bfloat16,
        )
        self.parallel_attention = SelfAttention(
            self.transformer_config,
            get_gpt_layer_with_transformer_engine_spec().submodules.self_attention.submodules,
            layer_number=1,
        )

    def teardown_method(self, method):
        Utils.destroy_model_parallel()

    def test_constructor(self):
        assert isinstance(self.parallel_attention, SelfAttention)
        assert self.parallel_attention.layer_number == 1

        num_weights = sum([p.numel() for p in self.parallel_attention.parameters()])
        assert num_weights == 66304

    def test_cpu_forward(self):
        # we can't currently do this because the global memory buffer is on GPU
        pass
    @pytest.mark.failing_on_upstream
    def test_gpu_forward(self):

        config = self.parallel_attention.config
        sequence_length = 32
        micro_batch_size = 2

        self.parallel_attention.cuda()

        # [sequence length, batch size, hidden size]
        hidden_states = torch.ones(
            (sequence_length, micro_batch_size, self.parallel_attention.config.hidden_size),
            dtype=torch.bfloat16,
        )
        hidden_states = hidden_states.cuda()

        attention_mask = torch.ones((micro_batch_size, 1, 1, sequence_length), dtype=bool).cuda()

        output, bias = self.parallel_attention(hidden_states, attention_mask)

        assert config.recompute_granularity is None
        assert output.shape[0] == sequence_length
        assert output.shape[1] == micro_batch_size
        assert output.shape[2] == config.hidden_size
        assert bias.shape[0] == config.hidden_size
<<<<<<< HEAD
    @pytest.mark.failing_on_upstream
    def test_fused_rope_gpu_forward(self):
=======

    @pytest.mark.skipif(not is_te_min_version("1.4.0"), reason="Fused RoPE requires TE >= 1.4.0")
    @pytest.mark.parametrize("rotary_interleaved", [True, False])
    def test_fused_rope_gpu_forward(self, rotary_interleaved):
>>>>>>> bf341cb4
        self.parallel_attention.config.apply_rope_fusion = True
        if rotary_interleaved and not is_te_min_version("2.3.0"):
            pytest.skip("Only TE >= 2.3.0 supports interleaved fused RoPE.")
        self.parallel_attention.config.rotary_interleaved = rotary_interleaved
        config = self.parallel_attention.config
        sequence_length = 32
        micro_batch_size = 2

        self.parallel_attention.cuda()

        # [sequence length, batch size, hidden size]
        hidden_states = torch.ones(
            (sequence_length, micro_batch_size, self.parallel_attention.config.hidden_size),
            dtype=torch.bfloat16,
        )
        hidden_states = hidden_states.cuda()

        attention_mask = torch.ones((micro_batch_size, 1, 1, sequence_length), dtype=bool).cuda()
        rotary_pos_emb = torch.ones(
            sequence_length, 1, 1, self.parallel_attention.config.kv_channels
        ).cuda()
        output, bias = self.parallel_attention(
            hidden_states, attention_mask, rotary_pos_emb=rotary_pos_emb
        )

        assert config.recompute_granularity is None
        assert output.shape[0] == sequence_length
        assert output.shape[1] == micro_batch_size
        assert output.shape[2] == config.hidden_size
        assert bias.shape[0] == config.hidden_size
        self.parallel_attention.config.apply_rope_fusion = False
<<<<<<< HEAD
    @pytest.mark.failing_on_upstream
=======
        self.parallel_attention.config.rotary_interleaved = False

>>>>>>> bf341cb4
    def test_checkpointed_gpu_forward(self):
        transformer_config = self.transformer_config
        transformer_config.recompute_granularity = 'selective'
        checkpointed_parallel_attention = SelfAttention(
            transformer_config,
            get_gpt_layer_with_transformer_engine_spec().submodules.self_attention.submodules,
            layer_number=1,
        )
        config = checkpointed_parallel_attention.config

        sequence_length = 32
        micro_batch_size = 2

        checkpointed_parallel_attention.cuda()

        # [sequence length, batch size, hidden size]
        hidden_states = torch.ones(
            (sequence_length, micro_batch_size, checkpointed_parallel_attention.config.hidden_size),
            dtype=torch.bfloat16,
        )
        hidden_states = hidden_states.cuda()

        attention_mask = torch.ones((micro_batch_size, 1, 1, sequence_length), dtype=bool).cuda()

        output, bias = checkpointed_parallel_attention(hidden_states, attention_mask)

        assert config.recompute_granularity == 'selective'
        assert "core_attn" in config.recompute_modules
        assert output.shape[0] == sequence_length
        assert output.shape[1] == micro_batch_size
        assert output.shape[2] == config.hidden_size
        assert bias.shape[0] == config.hidden_size


class TestSelfAttention:

    def setup_method(self, method):
        Utils.destroy_model_parallel()

    def teardown_method(self, method):
        Utils.destroy_model_parallel()

    def run_self_attention(self, model_comm_pgs):
        tensor_model_parallel_size = torch.distributed.get_world_size(model_comm_pgs.tp)
        self.transformer_config = TransformerConfig(
            num_layers=2,
            hidden_size=128,
            num_attention_heads=4,
            tensor_model_parallel_size=tensor_model_parallel_size,
            use_cpu_initialization=False,
        )
        self.self_attention = SelfAttention(
            self.transformer_config,
            get_gpt_layer_with_transformer_engine_spec().submodules.self_attention.submodules,
            layer_number=1,
            attn_mask_type=AttnMaskType.causal,
            model_comm_pgs=model_comm_pgs,
        )

        config = self.self_attention.config
        sequence_length = 127
        micro_batch_size = 2

        self.self_attention.cuda()

        # [sequence length, batch size, hidden size]
        hidden_states = torch.ones(
            (sequence_length, micro_batch_size, self.self_attention.config.hidden_size),
            device='cuda',
        )
        hidden_states_ref = copy.deepcopy(hidden_states)

        output, bias = self.self_attention(hidden_states, None)
        assert config.recompute_granularity is None
        # Check if output and bias have the correct shape
        assert output.shape[0] == sequence_length
        assert output.shape[1] == micro_batch_size
        assert output.shape[2] == config.hidden_size
        assert bias.shape[0] == config.hidden_size

    @pytest.mark.internal
    def test_self_attention_mpu(self):

        tp_size = 4
        cp_size = 2
        Utils.initialize_model_parallel(
            tensor_model_parallel_size=tp_size, context_parallel_size=cp_size
        )
        model_parallel_cuda_manual_seed(123)

        # Get TP and CP process groups from device mesh
        tp_group = parallel_state.get_tensor_model_parallel_group()
        cp_group = parallel_state.get_context_parallel_group()

        model_comm_pgs = ModelCommProcessGroups(tp=tp_group, cp=cp_group)

        self.run_self_attention(model_comm_pgs)

    @pytest.mark.skipif(
        version.parse(torch.__version__) < version.parse('2.3.0'),
        reason="Device mesh feature requires PyTorch 2.3 or later",
    )
    @pytest.mark.internal
    def test_self_attention_independent_pg_smoke(self):

        tp_size = 4
        cp_size = 2
        Utils.initialize_model_parallel(
            tensor_model_parallel_size=tp_size, context_parallel_size=cp_size
        )
        model_parallel_cuda_manual_seed(123)

        # Initialize torch.distributed if not already initialized
        if not torch.distributed.is_initialized():
            torch.distributed.init_process_group(backend='nccl')

        # Create HyperCommGrid with dimensions cp, tp (reversed from device mesh order)
        grid = HyperCommGrid([cp_size, tp_size], ["cp", "tp"])

        # Get TP and CP process groups from HyperCommGrid
        tp_group = grid.create_pg("tp")
        cp_group = grid.create_pg("cp")

        model_comm_pgs = ModelCommProcessGroups(tp=tp_group, cp=cp_group)

        self.run_self_attention(model_comm_pgs)<|MERGE_RESOLUTION|>--- conflicted
+++ resolved
@@ -75,15 +75,10 @@
         assert output.shape[1] == micro_batch_size
         assert output.shape[2] == config.hidden_size
         assert bias.shape[0] == config.hidden_size
-<<<<<<< HEAD
     @pytest.mark.failing_on_upstream
-    def test_fused_rope_gpu_forward(self):
-=======
-
     @pytest.mark.skipif(not is_te_min_version("1.4.0"), reason="Fused RoPE requires TE >= 1.4.0")
     @pytest.mark.parametrize("rotary_interleaved", [True, False])
     def test_fused_rope_gpu_forward(self, rotary_interleaved):
->>>>>>> bf341cb4
         self.parallel_attention.config.apply_rope_fusion = True
         if rotary_interleaved and not is_te_min_version("2.3.0"):
             pytest.skip("Only TE >= 2.3.0 supports interleaved fused RoPE.")
@@ -115,12 +110,8 @@
         assert output.shape[2] == config.hidden_size
         assert bias.shape[0] == config.hidden_size
         self.parallel_attention.config.apply_rope_fusion = False
-<<<<<<< HEAD
-    @pytest.mark.failing_on_upstream
-=======
         self.parallel_attention.config.rotary_interleaved = False
 
->>>>>>> bf341cb4
     def test_checkpointed_gpu_forward(self):
         transformer_config = self.transformer_config
         transformer_config.recompute_granularity = 'selective'
