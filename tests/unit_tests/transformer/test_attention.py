--- conflicted
+++ resolved
@@ -1,7 +1,6 @@
 # Copyright (c) 2025 NVIDIA CORPORATION & AFFILIATES. All rights reserved.
 
 import copy
-from functools import partial
 from unittest import mock
 
 import einops
@@ -219,8 +218,6 @@
 
 @pytest.mark.skipif(not is_te_min_version("2.9.0"), reason="QK clipping requires TE >= 2.9.0")
 class TestClipQK:
-<<<<<<< HEAD
-=======
 
     def setup_method(self, method):
         Utils.initialize_model_parallel(1, 1)
@@ -406,7 +403,6 @@
 
 
 class TestSelfAttention:
->>>>>>> 72416d0b
 
     def setup_method(self, method):
         Utils.initialize_model_parallel(1, 1)
@@ -713,7 +709,9 @@
     micro_batch_size=4,
 ):
     # Model initialization function
-    def initialize_gpt_model(config, pre_process=True, post_process=True, vp_stage=None):
+    def initialize_gpt_model(
+        config, pre_process=True, post_process=True, vp_stage=None, pg_collection=None
+    ):
         gpt_model = GPTModel(
             config=config,
             transformer_layer_spec=transformer_layer_spec,
@@ -722,6 +720,7 @@
             pre_process=pre_process,
             post_process=post_process,
             vp_stage=vp_stage,
+            pg_collection=pg_collection,
         )
         return gpt_model
 
@@ -749,9 +748,7 @@
         init_basic_mock_args(mock_args, 1, 1, bf16=True)
         mock_args.context_parallel_size = 1
         mock_args.sequence_parallel = 1
-        gpt_model = unwrap_model(
-            get_model(partial(initialize_gpt_model, config=transformer_config))
-        )
+        gpt_model = unwrap_model(get_model(initialize_gpt_model, config=transformer_config))
 
         # Initialize args and save checkpoint
         init_checkpointing_mock_args(mock_args, ckpt_dir, False)
@@ -791,9 +788,7 @@
         init_basic_mock_args(mock_args, tp, 1, bf16=True)
         mock_args.context_parallel_size = cp
         mock_args.sequence_parallel = sp
-        gpt_model = unwrap_model(
-            get_model(partial(initialize_gpt_model, config=transformer_config))
-        )
+        gpt_model = unwrap_model(get_model(initialize_gpt_model, config=transformer_config))
         with mock.patch('megatron.training.checkpointing.check_checkpoint_args'):
             with mock.patch('megatron.training.checkpointing.update_num_microbatches'):
                 load_checkpoint(gpt_model, None, None)
