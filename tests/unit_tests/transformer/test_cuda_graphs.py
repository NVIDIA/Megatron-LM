--- conflicted
+++ resolved
@@ -45,17 +45,13 @@
     initialize_rng_tracker,
     model_parallel_cuda_manual_seed,
 )
-<<<<<<< HEAD
 from megatron.core.transformer.cuda_graphs import (
     CudaGraphManager,
     _CudagraphGlobalRecord,
     TECudaGraphHelper,
 )
-=======
-from megatron.core.transformer.cuda_graphs import CudaGraphManager, _CudagraphGlobalRecord
 from megatron.core.transformer.enums import CudaGraphScope
 from megatron.core.transformer.moe.fused_a2a import reset_hybrid_ep_buffer
->>>>>>> b0c96b3c
 from megatron.core.transformer.transformer_block import TransformerBlock
 from megatron.core.transformer.transformer_config import TransformerConfig
 from megatron.core.utils import is_fa_min_version, is_te_min_version
@@ -1168,13 +1164,7 @@
         assert len(gpt_model) == 1  # Assume only one model in the model provider.
 
         if cuda_graph_impl == "transformer_engine":
-<<<<<<< HEAD
-            cuda_graph_helper = TECudaGraphHelper(
-=======
-            from megatron.core.transformer.cuda_graphs import TECudaGraphHelper
-
             self.cuda_graph_helper = TECudaGraphHelper(
->>>>>>> b0c96b3c
                 model=gpt_model,
                 config=gpt_model[0].config,
                 seq_length=self.seq_length,
