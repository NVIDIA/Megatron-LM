# Copyright (c) 2025 NVIDIA CORPORATION & AFFILIATES. All rights reserved.

import gc
import os
import sys

import pytest
import torch
from transformer_engine.pytorch.fp8 import check_fp8_support

from megatron.core.enums import ModelType
from megatron.core.models.gpt.gpt_layer_specs import (
    get_gpt_decoder_block_spec,
    get_gpt_layer_with_transformer_engine_spec,
    get_gpt_mtp_block_spec,
)
from megatron.core.models.gpt.gpt_model import GPTModel
from megatron.core.models.mamba.mamba_layer_specs import mamba_stack_spec
<<<<<<< HEAD
from megatron.core.num_microbatches_calculator import destroy_num_microbatches_calculator
=======
from megatron.core.num_microbatches_calculator import (
    destroy_num_microbatches_calculator,
    init_num_microbatches_calculator,
)
>>>>>>> 94b47593
from megatron.core.pipeline_parallel.schedules import set_current_microbatch
from megatron.core.process_groups_config import ProcessGroupCollection
from megatron.core.ssm.mamba_block import MambaStack
from megatron.core.tensor_parallel.random import (
    HAVE_TE,
    initialize_rng_tracker,
    model_parallel_cuda_manual_seed,
)
<<<<<<< HEAD
from megatron.core.transformer.cuda_graphs import CudaGraphManager, _CudagraphGlobalRecord
from megatron.core.transformer.enums import CudaGraphScope
from megatron.core.transformer.moe.fused_a2a import reset_hybrid_ep_buffer
from megatron.core.transformer.transformer_block import TransformerBlock
from megatron.core.transformer.transformer_config import TransformerConfig
from megatron.core.utils import is_fa_min_version, is_te_min_version
from megatron.training.arguments import core_transformer_config_from_args, parse_args, validate_args
from megatron.training.global_vars import (
    destroy_global_vars,
    get_args,
    set_args,
    set_global_variables,
)
from megatron.training.training import setup_model_and_optimizer
=======
from megatron.core.transformer.cuda_graphs import (
    CudaGraphManager,
    TECudaGraphHelper,
    _CudagraphGlobalRecord,
)
from megatron.core.transformer.transformer_block import TransformerBlock
from megatron.core.transformer.transformer_config import TransformerConfig
from megatron.core.utils import is_fa_min_version, is_te_min_version
from megatron.training.global_vars import destroy_global_vars
>>>>>>> 94b47593
from tests.unit_tests.test_utilities import Utils

fp8_available, _ = check_fp8_support()


class TestParallelTransformerBlockCudagraphs:
    def setup_method(self, method):
        # initialize parallel state
        initialize_rng_tracker(use_te_rng_tracker=True, force_reset=True)
        Utils.initialize_model_parallel(
            tensor_model_parallel_size=2, pipeline_model_parallel_size=2
        )
        model_parallel_cuda_manual_seed(123)

        # initialize transformer model
        num_layers = 8
        hidden_size = 64
        self.transformer_config = TransformerConfig(
            num_layers=num_layers,
            hidden_size=hidden_size,
            num_attention_heads=4,
            use_cpu_initialization=True,
            cuda_graph_impl="local",
        )
        self.parallel_transformer_block = TransformerBlock(
            self.transformer_config, get_gpt_layer_with_transformer_engine_spec()
        )

    def teardown_method(self, method):
        Utils.destroy_model_parallel()
        _CudagraphGlobalRecord.cudagraph_created = False
        _CudagraphGlobalRecord.cudagraph_record = []
        CudaGraphManager.global_mempool = None

    @pytest.mark.skipif(
        not (HAVE_TE and is_te_min_version("1.5.0")),
        reason="use_te_rng_tracker requires TransformerEngine version >= 1.5",
    )
    def test_gpu_cudagraph(self):
        parallel_transformer_block = self.parallel_transformer_block
        parallel_transformer_block.cuda()

        # [sequence length, batch size, hidden size]
        sequence_length = 32
        micro_batch_size = 2
        transformer_config: TransformerConfig = parallel_transformer_block.config
        num_layers = transformer_config.num_layers
        hidden_size = transformer_config.hidden_size
        hidden_states = torch.ones((sequence_length, micro_batch_size, hidden_size))
        hidden_states = hidden_states.cuda()
        attention_mask = torch.ones((1, 1, sequence_length, sequence_length), dtype=bool).cuda()

        hidden_states = parallel_transformer_block(
            hidden_states=hidden_states, attention_mask=attention_mask
        )

        for _ in range(num_layers):
            assert hasattr(parallel_transformer_block.layers[0], "cudagraph_manager")
            assert (
                len(parallel_transformer_block.layers[0].cudagraph_manager.cudagraph_runners) == 1
            )
            del (
                parallel_transformer_block.layers[_]
                .cudagraph_manager.cudagraph_runners[0]
                .fwd_graph
            )


@pytest.mark.skipif(
    not (HAVE_TE and is_te_min_version("1.5.0")),
    reason="use_te_rng_tracker requires TransformerEngine version >= 1.5",
)
@pytest.mark.parametrize(
    "total_num_layers, pp, vpp, account_for_embedding_in_pipeline_split, account_for_loss_in_pipeline_split, num_layers_in_first_pipeline_stage, num_layers_in_last_pipeline_stage, pp_layout, first_layer_numbers_golden, last_layer_numbers_golden",
    [
        (4, 1, None, False, False, None, None, None, [1], [4]),
        (8, 2, None, False, False, None, None, None, [1, 5], [4, 8]),
        (8, 2, 2, False, False, None, None, None, [1, 3, 5, 7], [2, 4, 6, 8]),
        (14, 4, None, True, True, None, None, None, [1, 4, 8, 12], [3, 7, 11, 14]),
        (
            14,
            4,
            2,
            True,
            True,
            None,
            None,
            None,
            [1, 2, 4, 6, 8, 10, 12, 14],
            [1, 3, 5, 7, 9, 11, 13, 14],
        ),
        (12, 4, None, False, False, 2, 2, None, [1, 3, 7, 11], [2, 6, 10, 12]),
        (
            12,
            4,
            2,
            False,
            False,
            2,
            2,
            None,
            [1, 2, 4, 6, 7, 8, 10, 12],
            [1, 3, 5, 6, 7, 9, 11, 12],
        ),
        (
            14,
            4,
            2,
            False,
            False,
            None,
            None,
            [
                ["embedding", "decoder"],
                ["decoder", "decoder"],
                ["decoder", "decoder"],
                ["decoder", "decoder"],
                ["decoder", "decoder"],
                ["decoder", "decoder"],
                ["decoder", "decoder"],
                ["decoder", "loss"],
            ],
            [1, 2, 4, 6, 8, 10, 12, 14],
            [1, 3, 5, 7, 9, 11, 13, 14],
        ),
    ],
)
def test_cuda_graph_determine_first_last_layer_logic(
    total_num_layers,
    pp,
    vpp,
    account_for_embedding_in_pipeline_split,
    account_for_loss_in_pipeline_split,
    num_layers_in_first_pipeline_stage,
    num_layers_in_last_pipeline_stage,
    pp_layout,
    first_layer_numbers_golden,
    last_layer_numbers_golden,
):
    # Initialize RNG tracker
    initialize_rng_tracker(use_te_rng_tracker=True, force_reset=True)

    # Initialize parallel state
    Utils.initialize_model_parallel(
        pipeline_model_parallel_size=pp, virtual_pipeline_model_parallel_size=vpp
    )

    # initialize model
    torch.manual_seed(123)
    model_parallel_cuda_manual_seed(123)
    hidden_size = 128
    transformer_config = TransformerConfig(
        num_layers=total_num_layers,
        hidden_size=hidden_size,
        num_attention_heads=1,
        use_cpu_initialization=True,
        pipeline_dtype=torch.bfloat16,
        bf16=True,
        virtual_pipeline_model_parallel_size=vpp,
        pipeline_model_parallel_size=pp,
        deallocate_pipeline_outputs=True,
        cuda_graph_impl="local",
        use_te_rng_tracker=True,
        account_for_embedding_in_pipeline_split=account_for_embedding_in_pipeline_split,
        account_for_loss_in_pipeline_split=account_for_loss_in_pipeline_split,
        num_layers_in_first_pipeline_stage=num_layers_in_first_pipeline_stage,
        num_layers_in_last_pipeline_stage=num_layers_in_last_pipeline_stage,
        pipeline_model_parallel_layout=pp_layout,
    )
    model = []
    for i in range(vpp or 1):
        this_model = GPTModel(
            config=transformer_config,
            transformer_layer_spec=get_gpt_layer_with_transformer_engine_spec(),
            vocab_size=128,
            max_sequence_length=1024,
            position_embedding_type="rope",
            vp_stage=i,
        ).cuda()
        model.append(this_model)

    # create runner by running a fake forward pass
    sequence_length, micro_batch_size = 32, 1
    hidden_states = torch.ones((sequence_length, micro_batch_size, hidden_size)).cuda()
    attention_mask = torch.ones((1, 1, sequence_length, sequence_length), dtype=bool).cuda()
    for m in model:
        _ = m(
            input_ids=None,
            position_ids=None,
            attention_mask=attention_mask,
            decoder_input=hidden_states,
        )

    # Check if cuda graph is correctly setting is first/last layer
    for m in model:
        for l in m.decoder.layers:
            assert hasattr(l, "cudagraph_manager")
            assert (
                len(l.cudagraph_manager.cudagraph_runners) == 1
            ), "Cuda graph runner should be created"
            runner = l.cudagraph_manager.cudagraph_runners[0]
            assert runner.is_first_layer is not None and runner.is_last_layer is not None
            assert runner.is_first_layer == (l.layer_number in first_layer_numbers_golden)
            assert runner.is_last_layer == (l.layer_number in last_layer_numbers_golden)

            del l.cudagraph_manager.cudagraph_runners[0].fwd_graph

    # Destroy all captured graphs deterministically
    for m in model:
        for l in m.decoder.layers:
            for runner in getattr(l.cudagraph_manager, "cudagraph_runners", []):
                # Safely delete both graphs if present
                if hasattr(runner, "fwd_graph"):
                    del runner.fwd_graph
                if hasattr(runner, "bwd_graph"):
                    del runner.bwd_graph

    # Ensure all pending work is complete and graph destruction runs now
    torch.cuda.synchronize()

    # Teardown
    Utils.destroy_model_parallel()
    _CudagraphGlobalRecord.cudagraph_created = False
    _CudagraphGlobalRecord.cudagraph_record = []
    CudaGraphManager.global_mempool = None
    CudaGraphManager.fwd_mempools = None
    CudaGraphManager.bwd_mempools = None


class TestLLaVACudaGraph:
    """Test CUDA graphs with LLaVA model focusing on is_last_layer logic for encoder/decoder transitions."""

    def setup_method(self, method):
        # Initialize parallel state
        initialize_rng_tracker(use_te_rng_tracker=True, force_reset=True)
        Utils.initialize_model_parallel(
            tensor_model_parallel_size=1,
            pipeline_model_parallel_size=1,
            virtual_pipeline_model_parallel_size=None,
        )
        model_parallel_cuda_manual_seed(123)

        from copy import deepcopy

        from megatron.core.models.multimodal.llava_model import LLaVAModel
        from megatron.core.models.vision.vit_layer_specs import (
            get_vit_layer_with_transformer_engine_spec,
        )

        # Create language transformer config with CUDA graphs enabled
        self.language_hidden_size = 64
        self.language_num_attention_heads = 4
        language_config = TransformerConfig(
            num_layers=2,
            hidden_size=self.language_hidden_size,
            num_attention_heads=self.language_num_attention_heads,
            use_cpu_initialization=True,
            cuda_graph_impl="local",  # Enable CUDA graphs
        )

        # Create vision transformer config
        vision_config = TransformerConfig(
            num_layers=2,
            hidden_size=16,
            num_attention_heads=2,
            use_cpu_initialization=True,
            cuda_graph_impl="local",  # Enable CUDA graphs for vision model too
        )

        # Create vision projection config
        vision_projection_config = TransformerConfig(
            num_layers=1,
            hidden_size=self.language_hidden_size,
            ffn_hidden_size=32,
            num_attention_heads=1,
            use_cpu_initialization=True,
        )

        # Get layer specs
        language_layer_spec = get_gpt_layer_with_transformer_engine_spec()
        vision_layer_spec = get_vit_layer_with_transformer_engine_spec()
        vision_projection_spec = deepcopy(language_layer_spec.submodules.mlp.submodules)

        # Set vision model type
        vision_config.vision_model_type = "clip"
        language_config.language_model_type = "dummy"

        # Create LLaVA model with both encoder and decoder
        self.llava_model = LLaVAModel(
            language_transformer_config=language_config,
            language_transformer_layer_spec=language_layer_spec,
            language_vocab_size=8192,
            language_max_sequence_length=4096,
            vision_transformer_config=vision_config,
            vision_transformer_layer_spec=vision_layer_spec,
            drop_vision_class_token=False,
            vision_projection_config=vision_projection_config,
            vision_projection_layer_spec=vision_projection_spec,
            img_h=336,
            img_w=336,
            patch_dim=14,
            pre_process=True,
            post_process=True,
            add_encoder=True,
            add_decoder=True,
        )

    def teardown_method(self, method):
        Utils.destroy_model_parallel()
        _CudagraphGlobalRecord.cudagraph_created = False
        _CudagraphGlobalRecord.cudagraph_record = []

    @pytest.mark.skipif(
        not (HAVE_TE and is_te_min_version("1.5.0")),
        reason="use_te_rng_tracker requires TransformerEngine version >= 1.5",
    )
    def test_llava_cudagraph_is_last_layer_logic(self):
        """Test that is_last_layer logic correctly resets prev_bwd_hidden_state_inputgrad for LLaVA models."""

        # Move model to CUDA
        self.llava_model.cuda()

        set_current_microbatch(self.llava_model.vision_model, 1)
        set_current_microbatch(self.llava_model.language_model, 1)

        # Create test inputs
        batch_size = 2
        seq_length = 1024
        num_images = 1

        images = torch.ones((num_images, 3, 336, 336), dtype=torch.float32).cuda()

        # Create text input with image tokens
        input_ids = torch.randint(0, 1000, (batch_size, seq_length), dtype=torch.long).cuda()
        # Insert image token (using default image token index)
        input_ids[0, 5] = self.llava_model.image_token_index

        position_ids = torch.arange(seq_length).unsqueeze(0).expand(batch_size, -1).cuda()
        attention_mask = None

        # Create labels and loss mask for training
        labels = torch.randint(0, 1000, (batch_size, seq_length), dtype=torch.long).cuda()
        loss_mask = torch.ones((batch_size, seq_length), dtype=torch.float32).cuda()

        # Create num_image_tiles
        num_image_tiles = torch.ones(num_images, dtype=torch.int).cuda()

        # First forward pass - this should record the CUDA graphs
        output1, loss_mask1 = self.llava_model(
            images=images,
            input_ids=input_ids,
            position_ids=position_ids,
            attention_mask=attention_mask,
            labels=labels,
            loss_mask=loss_mask,
            num_image_tiles=num_image_tiles,
        )

        # Verify that CUDA graph managers were created
        if hasattr(self.llava_model.vision_model, 'decoder') and hasattr(
            self.llava_model.vision_model.decoder, 'layers'
        ):
            for layer in self.llava_model.vision_model.decoder.layers:
                if hasattr(layer, 'cudagraph_manager'):
                    assert (
                        layer.cudagraph_manager is not None
                    ), "Vision model layers should have CUDA graph managers"

        if hasattr(self.llava_model.language_model, 'decoder') and hasattr(
            self.llava_model.language_model.decoder, 'layers'
        ):
            for layer in self.llava_model.language_model.decoder.layers:
                if hasattr(layer, 'cudagraph_manager'):
                    assert (
                        layer.cudagraph_manager is not None
                    ), "Language model layers should have CUDA graph managers"

                    # Verify that CUDA graphs were created successfully
                    for runner in layer.cudagraph_manager.cudagraph_runners:
                        assert hasattr(runner, 'fwd_graph')
                        assert hasattr(runner, 'bwd_graph')

        # Perform backward pass to trigger backward graph recording
        if isinstance(output1, tuple):
            loss = output1[0].sum()
        else:
            loss = output1.sum()
        loss.backward()

        # Import the CUDA graph creation function
        from megatron.core.transformer.cuda_graphs import create_cudagraphs

        # Create the CUDA graphs - this is where the is_last_layer logic is tested
        create_cudagraphs()

        # Verify that CUDA graphs were created successfully
        assert _CudagraphGlobalRecord.cudagraph_created, "CUDA graphs should be created"

        if hasattr(self.llava_model.vision_model, 'decoder') and hasattr(
            self.llava_model.vision_model.decoder, 'layers'
        ):
            for layer in self.llava_model.vision_model.decoder.layers:
                del layer.cudagraph_manager.cudagraph_runners[0].fwd_graph
                del layer.cudagraph_manager.cudagraph_runners[0].bwd_graph

        if hasattr(self.llava_model.language_model, 'decoder') and hasattr(
            self.llava_model.language_model.decoder, 'layers'
        ):
            for layer in self.llava_model.language_model.decoder.layers:
                del layer.cudagraph_manager.cudagraph_runners[0].fwd_graph
                del layer.cudagraph_manager.cudagraph_runners[0].bwd_graph


class TestParallelMambaBlockCudagraphs:
    def setup_method(self, method):
        # initialize parallel state
        initialize_rng_tracker(use_te_rng_tracker=True, force_reset=True)
        Utils.initialize_model_parallel(tensor_model_parallel_size=2)
        model_parallel_cuda_manual_seed(123)

        # Ensure that this test is capturing to a fresh memory pool.
        CudaGraphManager.global_mempool = None

        def get_pg_collection():
            return ProcessGroupCollection.use_mpu_process_groups(required_pgs=['tp', 'pp', 'cp'])

        def get_mamba_block(hybrid_override_pattern):
            transformer_config = TransformerConfig(
                hidden_size=256,  # The Mamba layer places several constraints on this
                # Need to specify num_attention_heads and num_layers or TransformerConfig
                # will generate errors.
                num_layers=len(hybrid_override_pattern),
                num_attention_heads=4,
                use_cpu_initialization=True,
                cuda_graph_impl="local",
            )
            modules = mamba_stack_spec.submodules
            return MambaStack(
                transformer_config,
                modules,
                hybrid_override_pattern=hybrid_override_pattern,
                pg_collection=get_pg_collection(),
            )

        self.mamba_block = get_mamba_block(hybrid_override_pattern="M-M*-")
        self.transformer_config = self.mamba_block.config

    def teardown_method(self, method):
        Utils.destroy_model_parallel()
        _CudagraphGlobalRecord.cudagraph_created = False
        _CudagraphGlobalRecord.cudagraph_record = []

    @pytest.mark.skipif(
        not (HAVE_TE and is_te_min_version("1.5.0")),
        reason="use_te_rng_tracker requires TransformerEngine version >= 1.5",
    )
    def test_gpu_cudagraph(self):
        parallel_mamba_block = self.mamba_block
        parallel_mamba_block.cuda()

        # [sequence length, batch size, hidden size]
        sequence_length = 32
        micro_batch_size = 2
        transformer_config: TransformerConfig = parallel_mamba_block.config
        num_layers = transformer_config.num_layers
        hidden_size = transformer_config.hidden_size
        hidden_states = torch.ones((sequence_length, micro_batch_size, hidden_size))
        hidden_states = hidden_states.cuda()
        attention_mask = torch.ones((1, 1, sequence_length, sequence_length), dtype=bool).cuda()

        hidden_states = parallel_mamba_block(
            hidden_states=hidden_states, attention_mask=attention_mask
        )

        for _ in range(num_layers):
            assert hasattr(parallel_mamba_block.layers[0], "cudagraph_manager")
            assert len(parallel_mamba_block.layers[0].cudagraph_manager.cudagraph_runners) == 1

            del parallel_mamba_block.layers[_].cudagraph_manager.cudagraph_runners[0].fwd_graph


<<<<<<< HEAD
def is_deep_ep_available():
    from megatron.core.transformer.moe.fused_a2a import HAVE_DEEP_EP

    return HAVE_DEEP_EP


def is_hybrid_ep_available():
    from megatron.core.transformer.moe.fused_a2a import HAVE_HYBRIDEP

    return HAVE_HYBRIDEP


class TestPartialCudaGraph:
    """Test that CUDA graph outputs match non-CUDA graph outputs for various scopes."""

    def setup_method(self, method):
        self.seq_length = 512
        self.micro_batch_size = 2
        self.tp_size = 2
        self.cp_size = 2
        self.cuda_graph_helper = None
        # Store original environment variable values
        self.original_env = {
            'CUDA_DEVICE_MAX_CONNECTIONS': os.environ.get('CUDA_DEVICE_MAX_CONNECTIONS'),
            'NVTE_ALLOW_NONDETERMINISTIC_ALGO': os.environ.get('NVTE_ALLOW_NONDETERMINISTIC_ALGO'),
        }
        os.environ['CUDA_DEVICE_MAX_CONNECTIONS'] = '1'
        os.environ['NVTE_ALLOW_NONDETERMINISTIC_ALGO'] = '0'

    def teardown_method(self, method):
        # Restore original environment variable values
        for key, value in self.original_env.items():
            if value is None:
                os.environ.pop(key, None)
            else:
                os.environ[key] = value
        destroy_global_vars()
        destroy_num_microbatches_calculator()
        if self.cuda_graph_helper is not None and self.cuda_graph_helper.graphs_created():
            self.cuda_graph_helper.delete_cuda_graphs()
            self.cuda_graph_helper = None
        gc.collect()

    def model_provider(
        self,
        pre_process=True,
        post_process=True,
        layer_spec_fn=get_gpt_decoder_block_spec,
        **config_kwargs,
    ):
        args = get_args()
        config = core_transformer_config_from_args(args)
        transformer_layer_spec = layer_spec_fn(
            config,
            use_transformer_engine=True,
            normalization=args.normalization,
            qk_l2_norm=args.qk_l2_norm,
        )
        if args.mtp_num_layers:
            mtp_block_spec = get_gpt_mtp_block_spec(
                config, transformer_layer_spec, use_transformer_engine=True
            )
        else:
            mtp_block_spec = None
        return GPTModel(
            config=config,
            transformer_layer_spec=transformer_layer_spec,
            vocab_size=args.vocab_size,
            max_sequence_length=args.max_position_embeddings,
            pre_process=pre_process,
            post_process=post_process,
            fp16_lm_cross_entropy=args.fp16_lm_cross_entropy,
            parallel_output=True,
            share_embeddings_and_output_weights=not args.untie_embeddings_and_output_weights,
            position_embedding_type=args.position_embedding_type,
            rotary_percent=args.rotary_percent,
            mtp_block_spec=mtp_block_spec,
        )

    def create_test_args(
        self, cuda_graph_impl, cuda_graph_scope, cuda_graph_warmup_steps, ep_size, **kwargs
    ):
        destroy_global_vars()
        destroy_num_microbatches_calculator()

        sys.argv = ['test_cuda_graphs.py']
        args = parse_args()
        args.num_layers = 4
        args.mtp_num_layers = 1
        args.vocab_size = 1024
        args.hidden_size = 512
        args.num_attention_heads = 8
        args.max_position_embeddings = 512
        args.global_batch_size = self.micro_batch_size * 8 // self.tp_size // self.cp_size
        args.micro_batch_size = self.micro_batch_size
        args.create_attention_mask_in_dataloader = True
        args.seq_length = self.seq_length
        args.tensor_model_parallel_size = self.tp_size
        args.sequence_parallel = True if self.tp_size > 1 else False
        args.pipeline_model_parallel_size = 1
        args.context_parallel_size = self.cp_size
        args.train_iters = 10
        args.lr = 3e-5
        args.bf16 = True
        args.add_bias_linear = False
        args.swiglu = True
        args.use_distributed_optimizer = True
        args.position_embedding_type = "rope"
        args.rotary_percent = 1.0
        args.hidden_dropout = 0.0
        args.attention_dropout = 0.0

        # MoE settings
        args.num_experts = 4
        args.expert_model_parallel_size = ep_size
        args.expert_tensor_parallel_size = 1 if ep_size > 1 else self.tp_size
        args.moe_shared_expert_intermediate_size = 1024
        args.moe_layer_freq = [0, 0, 1, 1]
        args.moe_permute_fusion = True
        args.moe_router_fusion = True
        args.moe_router_topk = 2
        args.moe_router_dtype = "fp32"

        # CUDA graph settings
        args.cuda_graph_impl = cuda_graph_impl
        args.cuda_graph_scope = cuda_graph_scope
        args.cuda_graph_warmup_steps = cuda_graph_warmup_steps

        # fp8 settings
        if fp8_available:
            args.fp8 = "e4m3"
            args.fp8_recipe = "tensorwise"
            args.first_last_layers_bf16 = True
            args.num_layers_at_start_in_bf16 = 1
            args.num_layers_at_end_in_bf16 = 1

        for key, value in kwargs.items():
            assert hasattr(args, key)
            setattr(args, key, value)

        validate_args(args)
        set_global_variables(args, False)
        return args

    def get_batch(self, seq_length, micro_batch_size, cp_size):
        data = list(range(seq_length // cp_size))
        input_ids = torch.tensor(data, dtype=torch.int64).repeat((micro_batch_size, 1)).cuda()
        labels = 1 + torch.tensor(data, dtype=torch.int64).repeat((micro_batch_size, 1)).cuda()
        position_ids = torch.tensor(data, dtype=torch.int64).repeat((micro_batch_size, 1)).cuda()
        attention_mask = torch.ones(
            (micro_batch_size, 1, seq_length // cp_size, seq_length), dtype=bool
        ).cuda()
        loss_mask = torch.ones(seq_length // cp_size).repeat((micro_batch_size, 1)).cuda()
        return input_ids, labels, position_ids, attention_mask, loss_mask

    def _run_test_helper(
        self, ep_size, cuda_graph_impl, cuda_graph_scope, cuda_graph_warmup_steps, **kwargs
    ):
        """Test fp8_param with gpt_model."""
        args = self.create_test_args(
            cuda_graph_impl, cuda_graph_scope, cuda_graph_warmup_steps, ep_size, **kwargs
        )

        set_args(args)
        torch.manual_seed(123)
        model_parallel_cuda_manual_seed(123)

        input_ids, labels, position_ids, attention_mask, loss_mask = self.get_batch(
            self.seq_length, self.micro_batch_size, self.cp_size
        )

        gpt_model, optimizer, _ = setup_model_and_optimizer(
            self.model_provider, ModelType.encoder_or_decoder
        )
        assert len(gpt_model) == 1  # Assume only one model in the model provider.

        if cuda_graph_impl == "transformer_engine":
            from megatron.core.transformer.cuda_graphs import TECudaGraphHelper

            self.cuda_graph_helper = TECudaGraphHelper(
                model=gpt_model,
                config=gpt_model[0].config,
                seq_length=self.seq_length,
                micro_batch_size=self.micro_batch_size,
                optimizers=[optimizer],
            )

        loss_list = []

        for i in range(100):
            gpt_model[0].zero_grad_buffer()
            optimizer.zero_grad()

            # Capture CUDA graphs after warmup if helper is provided
            if self.cuda_graph_helper is not None and i == cuda_graph_warmup_steps:
                self.cuda_graph_helper.create_cudagraphs()

            gpt_model[0].set_is_first_microbatch()
            output = gpt_model[0].forward(
                input_ids=input_ids,
                position_ids=position_ids,
                attention_mask=attention_mask,
                labels=labels,
                loss_mask=loss_mask,
            )

            # Check output shapes
            assert output.shape[0] == self.micro_batch_size
            assert output.shape[1] == self.seq_length // self.cp_size

            # Verify gradients
            loss = output.mean()
            loss.backward()

            for param in gpt_model[0].parameters():
                assert param.main_grad is not None

            update_successful, _, _ = optimizer.step()
            assert update_successful

            loss_list.append(loss.item())

        if self.cuda_graph_helper is not None and self.cuda_graph_helper.graphs_created():
            self.cuda_graph_helper.delete_cuda_graphs()
            self.cuda_graph_helper = None

        return torch.tensor(loss_list)

    @pytest.mark.skipif(
        not (HAVE_TE and is_te_min_version("2.10.0")),
        reason="Partial CUDA graph UT support requires TransformerEngine version >= 2.10.0",
    )
    @pytest.mark.parametrize("ep_size", [1, 4])
    @pytest.mark.parametrize("moe_dropless_dispatcher", [False, True])
    @pytest.mark.parametrize("moe_dispatcher_type", ["alltoall", "deepep", "hybridep"])
    def test_moe_partial_cudagraph(self, ep_size, moe_dropless_dispatcher, moe_dispatcher_type):
        initialize_rng_tracker(use_te_rng_tracker=True, force_reset=True)
        Utils.initialize_model_parallel(
            tensor_model_parallel_size=self.tp_size,
            context_parallel_size=self.cp_size,
            pipeline_model_parallel_size=1,
            expert_tensor_parallel_size=1 if ep_size > 1 else self.tp_size,
            expert_model_parallel_size=ep_size,
        )

        extra_kwargs = {}
        if moe_dispatcher_type == "deepep":
            if not is_deep_ep_available():
                pytest.skip("Deep EP is not available")
            extra_kwargs["moe_token_dispatcher_type"] = "flex"
            extra_kwargs["moe_flex_dispatcher_backend"] = "deepep"
        elif moe_dispatcher_type == "hybridep":
            if not is_hybrid_ep_available():
                pytest.skip("Hybrid EP is not available")
            extra_kwargs["moe_token_dispatcher_type"] = "flex"
            extra_kwargs["moe_flex_dispatcher_backend"] = "hybridep"
        else:
            extra_kwargs["moe_token_dispatcher_type"] = moe_dispatcher_type
        if not moe_dropless_dispatcher:
            if moe_dispatcher_type == "deepep":
                pytest.skip("Deep EP doesn't support drop&pad MoE")
            if moe_dispatcher_type == "hybridep" and ep_size == 1:
                pytest.skip("Hybrid EP doesn't support drop&pad MoE with ep_size == 1")
            extra_kwargs["moe_expert_capacity_factor"] = 1.0
            extra_kwargs["moe_pad_expert_input_to_capacity"] = True

        loss_list_ref = self._run_test_helper(ep_size, "none", None, 0, **extra_kwargs)
        for cuda_graph_scope in [
            None,
            [CudaGraphScope.attn],
            [CudaGraphScope.moe],
            [CudaGraphScope.mlp, CudaGraphScope.moe_router],
            [
                CudaGraphScope.attn,
                CudaGraphScope.mlp,
                CudaGraphScope.moe_router,
                CudaGraphScope.moe_preprocess,
            ],
        ]:
            if (moe_dropless_dispatcher or moe_dispatcher_type == "hybridep") and (
                cuda_graph_scope is None or CudaGraphScope.moe in cuda_graph_scope
            ):
                # Dropless MoE or Hybrid EP doesn't work with "moe" scope cudagraph. Skip.
                continue
            cuda_graph_warmup_steps = 3
            loss_list = self._run_test_helper(
                ep_size,
                "transformer_engine",
                cuda_graph_scope,
                cuda_graph_warmup_steps,
                **extra_kwargs,
            )
            assert torch.equal(loss_list, loss_list_ref)

        if moe_dispatcher_type == "hybridep":
            reset_hybrid_ep_buffer()
        Utils.destroy_model_parallel()
=======
# Global storage for comparing unique buffer counts across different num_microbatches,
# keyed by (pp_size, vpp_size)
_unique_buffer_counts = {}


class TestTECudaGraphHelper:
    def setup_method(self, method):
        # Initialize parallel state
        initialize_rng_tracker(use_te_rng_tracker=True, force_reset=True)

    def teardown_method(self, method):
        Utils.destroy_model_parallel()
        destroy_global_vars()
        destroy_num_microbatches_calculator()
        # Note: _unique_buffer_counts is intentionally NOT cleared here so we can
        # compare values across parametrized test runs

    @pytest.mark.parametrize("num_microbatches", [16, 64, 256])
    @pytest.mark.parametrize("pp_size", [1, 2, 4])
    @pytest.mark.parametrize("vpp_size", [None, 2])
    def test_get_cuda_graph_input_data(self, num_microbatches, pp_size, vpp_size):
        """Test _get_cuda_graph_input_data function in TECudaGraphHelper."""

        if vpp_size and pp_size == 1:
            pytest.skip("vpp_size must be None when pp_size is 1")

        Utils.initialize_model_parallel(
            tensor_model_parallel_size=1,
            pipeline_model_parallel_size=pp_size,
            virtual_pipeline_model_parallel_size=vpp_size,
        )

        # Set up test configuration
        seq_length = 128
        micro_batch_size = 2
        num_layers = 8
        vocab_size = 1024
        hidden_size = 64
        num_attention_heads = 4

        # Initialize num_microbatches calculator
        init_num_microbatches_calculator(
            rank=0,
            rampup_batch_size=None,
            global_batch_size=micro_batch_size * num_microbatches,
            micro_batch_size=micro_batch_size,
            data_parallel_size=1,
            decrease_batch_size_if_needed=False,
        )

        # Create transformer config directly
        transformer_config = TransformerConfig(
            num_layers=num_layers,
            hidden_size=hidden_size,
            num_attention_heads=num_attention_heads,
            use_cpu_initialization=True,
            cuda_graph_impl="transformer_engine",
            use_te_rng_tracker=True,
            bf16=True,
            tensor_model_parallel_size=1,
            pipeline_model_parallel_size=pp_size,
            virtual_pipeline_model_parallel_size=vpp_size,
            pipeline_dtype=torch.bfloat16,
            context_parallel_size=1,
        )

        # Create model
        torch.manual_seed(123)
        model_parallel_cuda_manual_seed(123)

        model = []
        for i in range(vpp_size or 1):
            this_model = GPTModel(
                config=transformer_config,
                transformer_layer_spec=get_gpt_layer_with_transformer_engine_spec(),
                vocab_size=vocab_size,
                max_sequence_length=seq_length,
                parallel_output=True,
                position_embedding_type="rope",
                vp_stage=i if vpp_size else None,
            ).cuda()
            model.append(this_model)

        # Initialize TECudaGraphHelper
        cuda_graph_helper = TECudaGraphHelper(
            model=model,
            config=transformer_config,
            seq_length=seq_length,
            micro_batch_size=micro_batch_size,
            optimizers=[],
        )

        # Call _get_cuda_graph_input_data (which internally calls _get_sample_arguments)
        sample_args, make_graphed_callables_kwargs = cuda_graph_helper._get_cuda_graph_input_data()

        # Extract sample_kwargs from the kwargs dict
        # For TE >= 1.10.0, sample_kwargs should always be present
        assert (
            'sample_kwargs' in make_graphed_callables_kwargs
        ), "sample_kwargs should be present in make_graphed_callables_kwargs for TE >= 1.10.0"
        sample_kwargs = make_graphed_callables_kwargs['sample_kwargs']

        # Basic checks
        num_graphable_layers = len(cuda_graph_helper.flattened_callables)
        expected_length = num_graphable_layers * num_microbatches
        assert len(sample_args) == expected_length, (
            f"sample_args length mismatch: expected {expected_length}, " f"got {len(sample_args)}"
        )
        assert len(sample_kwargs) == expected_length, (
            f"sample_kwargs length mismatch: expected {expected_length}, "
            f"got {len(sample_kwargs)}"
        )

        # Check that all elements are not None
        for i, (args_item, kwargs_item) in enumerate(zip(sample_args, sample_kwargs)):
            assert args_item is not None, f"sample_args[{i}] is None"
            assert kwargs_item is not None, f"sample_kwargs[{i}] is None"
            assert isinstance(args_item, tuple), f"sample_args[{i}] should be a tuple"
            assert isinstance(kwargs_item, dict), f"sample_kwargs[{i}] should be a dict"
            assert len(args_item) > 0, f"sample_args[{i}] should not be empty"
            # Check that hidden_states is present
            assert "hidden_states" in kwargs_item or (
                len(args_item) > 0 and torch.is_tensor(args_item[0])
            ), f"sample_args[{i}] or sample_kwargs[{i}] should contain hidden_states"

        # Check tensor properties
        for i, (args_item, kwargs_item) in enumerate(zip(sample_args, sample_kwargs)):
            # Get hidden_states from args or kwargs
            if len(args_item) > 0 and torch.is_tensor(args_item[0]):
                hidden_states = args_item[0]
            elif "hidden_states" in kwargs_item:
                hidden_states = kwargs_item["hidden_states"]
            else:
                continue

            assert torch.is_tensor(hidden_states), f"hidden_states at index {i} should be a tensor"
            # Check shape matches expected (accounting for TP/CP)
            expected_seq_len = seq_length // transformer_config.context_parallel_size
            if transformer_config.sequence_parallel:
                expected_seq_len = expected_seq_len // transformer_config.tensor_model_parallel_size
            assert hidden_states.shape[0] == expected_seq_len, (
                f"hidden_states seq_len mismatch at index {i}: "
                f"expected {expected_seq_len}, got {hidden_states.shape[0]}"
            )
            assert hidden_states.shape[1] == micro_batch_size, (
                f"hidden_states batch_size mismatch at index {i}: "
                f"expected {micro_batch_size}, got {hidden_states.shape[1]}"
            )
            assert hidden_states.shape[2] == transformer_config.hidden_size, (
                f"hidden_states hidden_size mismatch at index {i}: "
                f"expected {transformer_config.hidden_size}, got {hidden_states.shape[2]}"
            )

        # Memory optimization check: verify that buffers with same signature are reused
        # Create a mapping of sample_keys to indices
        sample_keys_to_indices = {}
        for idx, (args_item, kwargs_item) in enumerate(zip(sample_args, sample_kwargs)):
            # Create sample_keys similar to the function
            args_keys = tuple((t.shape, t.dtype, t.layout) for t in args_item if torch.is_tensor(t))
            kwargs_keys = tuple(
                (k, v.shape, v.dtype, v.layout)
                for k, v in sorted(kwargs_item.items())
                if torch.is_tensor(v)
            )
            sample_keys = args_keys + kwargs_keys

            if sample_keys not in sample_keys_to_indices:
                sample_keys_to_indices[sample_keys] = []
            sample_keys_to_indices[sample_keys].append(idx)

        # Check that buffers with same signature share references (memory optimization)
        # The optimization reuses buffers when:
        # 1. They have the same signature (shape, dtype, layout)
        # 2. The backward pass of the original buffer has completed
        # 3. A new forward pass with matching signature needs a buffer
        # Count how many times each tensor is reused
        unique_tensors = set()
        tensor_reuse_count = {}
        for idx, (args_item, kwargs_item) in enumerate(zip(sample_args, sample_kwargs)):
            # Get the first tensor from args (hidden_states)
            if len(args_item) > 0 and torch.is_tensor(args_item[0]):
                tensor_ptr = args_item[0].data_ptr()
                unique_tensors.add(tensor_ptr)
                tensor_reuse_count[tensor_ptr] = tensor_reuse_count.get(tensor_ptr, 0) + 1

        # With memory optimization, we should see some buffers reused
        # (i.e., some tensors should appear multiple times)
        max_reuse = max(tensor_reuse_count.values()) if tensor_reuse_count else 0
        total_entries = len(sample_args)
        unique_buffer_count = len(unique_tensors)

        # Verify that memory optimization is working:
        # - The number of unique buffers should be <= total entries
        # - With the 1F1B schedule and multiple microbatches, we should see some buffer reuse
        # - The number of unique buffers should be bounded as num_microbatches grows.
        assert unique_buffer_count <= total_entries, (
            f"Memory optimization check: unique_buffer_count ({unique_buffer_count}) "
            f"should be <= total_entries ({total_entries})"
        )
        global _unique_buffer_counts
        # Use (pp_size, vpp_size) as key to track unique buffer counts per configuration
        config_key = (pp_size, vpp_size)
        if config_key not in _unique_buffer_counts:
            _unique_buffer_counts[config_key] = unique_buffer_count
        else:
            assert unique_buffer_count == _unique_buffer_counts[config_key], (
                f"Unique buffer count mismatch: expected {_unique_buffer_counts[config_key]}, "
                f"got {unique_buffer_count}"
            )

        # Verify that buffers with the same signature can potentially be reused
        # (the actual reuse depends on the schedule, but the mechanism should work)
        if expected_length > 1:
            # Check that we have multiple entries with the same signature
            has_duplicate_signatures = any(
                len(indices) > 1 for indices in sample_keys_to_indices.values()
            )
            assert has_duplicate_signatures, (
                "Memory optimization: expected duplicate signatures for buffer reuse, "
                "but all signatures are unique"
            )

            # We tested with a large number of microbatches, so we should see some buffer reuse.
            assert max_reuse > 1, "Expected some buffer reuse"

        # Verify that make_graphed_callables_kwargs contains expected keys
        assert (
            '_order' in make_graphed_callables_kwargs
        ), "make_graphed_callables_kwargs should contain '_order'"
        assert (
            'num_warmup_iters' in make_graphed_callables_kwargs
        ), "make_graphed_callables_kwargs should contain 'num_warmup_iters'"
        assert (
            'allow_unused_input' in make_graphed_callables_kwargs
        ), "make_graphed_callables_kwargs should contain 'allow_unused_input'"

        # Verify the order in kwargs matches expectations
        order = make_graphed_callables_kwargs['_order']
        num_model_chunks = cuda_graph_helper.num_model_chunks
        expected_order_length = num_microbatches * num_model_chunks * 2
        assert (
            len(order) == expected_order_length
        ), f"Order length mismatch: expected {expected_order_length}, got {len(order)}"

        # Verify that all forward passes in order have corresponding entries in sample_args
        forward_count = sum(1 for chunk_id in order if chunk_id > 0)
        assert forward_count == num_microbatches * num_model_chunks, (
            f"Forward count mismatch: expected {num_microbatches * num_model_chunks}, "
            f"got {forward_count}"
        )
>>>>>>> 94b47593


if __name__ == "__main__":

    test = TestParallelTransformerBlockCudagraphs()
    test.setup_method(method=None)
    test.test_gpu_cudagraph()
    test.teardown_method(method=None)

    llava_test = TestLLaVACudaGraph()
    llava_test.setup_method(method=None)
    llava_test.test_llava_cudagraph_is_last_layer_logic()
    llava_test.teardown_method(method=None)

    test = TestPartialCudaGraph()
    test.setup_method(method=None)
    test.test_moe_partial_cudagraph(4, True, "alltoall")
    test.teardown_method(method=None)<|MERGE_RESOLUTION|>--- conflicted
+++ resolved
@@ -16,14 +16,10 @@
 )
 from megatron.core.models.gpt.gpt_model import GPTModel
 from megatron.core.models.mamba.mamba_layer_specs import mamba_stack_spec
-<<<<<<< HEAD
-from megatron.core.num_microbatches_calculator import destroy_num_microbatches_calculator
-=======
 from megatron.core.num_microbatches_calculator import (
     destroy_num_microbatches_calculator,
     init_num_microbatches_calculator,
 )
->>>>>>> 94b47593
 from megatron.core.pipeline_parallel.schedules import set_current_microbatch
 from megatron.core.process_groups_config import ProcessGroupCollection
 from megatron.core.ssm.mamba_block import MambaStack
@@ -32,8 +28,11 @@
     initialize_rng_tracker,
     model_parallel_cuda_manual_seed,
 )
-<<<<<<< HEAD
-from megatron.core.transformer.cuda_graphs import CudaGraphManager, _CudagraphGlobalRecord
+from megatron.core.transformer.cuda_graphs import (
+    CudaGraphManager,
+    TECudaGraphHelper,
+    _CudagraphGlobalRecord,
+)
 from megatron.core.transformer.enums import CudaGraphScope
 from megatron.core.transformer.moe.fused_a2a import reset_hybrid_ep_buffer
 from megatron.core.transformer.transformer_block import TransformerBlock
@@ -47,17 +46,6 @@
     set_global_variables,
 )
 from megatron.training.training import setup_model_and_optimizer
-=======
-from megatron.core.transformer.cuda_graphs import (
-    CudaGraphManager,
-    TECudaGraphHelper,
-    _CudagraphGlobalRecord,
-)
-from megatron.core.transformer.transformer_block import TransformerBlock
-from megatron.core.transformer.transformer_config import TransformerConfig
-from megatron.core.utils import is_fa_min_version, is_te_min_version
-from megatron.training.global_vars import destroy_global_vars
->>>>>>> 94b47593
 from tests.unit_tests.test_utilities import Utils
 
 fp8_available, _ = check_fp8_support()
@@ -539,7 +527,258 @@
             del parallel_mamba_block.layers[_].cudagraph_manager.cudagraph_runners[0].fwd_graph
 
 
-<<<<<<< HEAD
+# Global storage for comparing unique buffer counts across different num_microbatches,
+# keyed by (pp_size, vpp_size)
+_unique_buffer_counts = {}
+
+
+class TestTECudaGraphHelper:
+    def setup_method(self, method):
+        # Initialize parallel state
+        initialize_rng_tracker(use_te_rng_tracker=True, force_reset=True)
+
+    def teardown_method(self, method):
+        Utils.destroy_model_parallel()
+        destroy_global_vars()
+        destroy_num_microbatches_calculator()
+        # Note: _unique_buffer_counts is intentionally NOT cleared here so we can
+        # compare values across parametrized test runs
+
+    @pytest.mark.parametrize("num_microbatches", [16, 64, 256])
+    @pytest.mark.parametrize("pp_size", [1, 2, 4])
+    @pytest.mark.parametrize("vpp_size", [None, 2])
+    def test_get_cuda_graph_input_data(self, num_microbatches, pp_size, vpp_size):
+        """Test _get_cuda_graph_input_data function in TECudaGraphHelper."""
+
+        if vpp_size and pp_size == 1:
+            pytest.skip("vpp_size must be None when pp_size is 1")
+
+        Utils.initialize_model_parallel(
+            tensor_model_parallel_size=1,
+            pipeline_model_parallel_size=pp_size,
+            virtual_pipeline_model_parallel_size=vpp_size,
+        )
+
+        # Set up test configuration
+        seq_length = 128
+        micro_batch_size = 2
+        num_layers = 8
+        vocab_size = 1024
+        hidden_size = 64
+        num_attention_heads = 4
+
+        # Initialize num_microbatches calculator
+        init_num_microbatches_calculator(
+            rank=0,
+            rampup_batch_size=None,
+            global_batch_size=micro_batch_size * num_microbatches,
+            micro_batch_size=micro_batch_size,
+            data_parallel_size=1,
+            decrease_batch_size_if_needed=False,
+        )
+
+        # Create transformer config directly
+        transformer_config = TransformerConfig(
+            num_layers=num_layers,
+            hidden_size=hidden_size,
+            num_attention_heads=num_attention_heads,
+            use_cpu_initialization=True,
+            cuda_graph_impl="transformer_engine",
+            use_te_rng_tracker=True,
+            bf16=True,
+            tensor_model_parallel_size=1,
+            pipeline_model_parallel_size=pp_size,
+            virtual_pipeline_model_parallel_size=vpp_size,
+            pipeline_dtype=torch.bfloat16,
+            context_parallel_size=1,
+        )
+
+        # Create model
+        torch.manual_seed(123)
+        model_parallel_cuda_manual_seed(123)
+
+        model = []
+        for i in range(vpp_size or 1):
+            this_model = GPTModel(
+                config=transformer_config,
+                transformer_layer_spec=get_gpt_layer_with_transformer_engine_spec(),
+                vocab_size=vocab_size,
+                max_sequence_length=seq_length,
+                parallel_output=True,
+                position_embedding_type="rope",
+                vp_stage=i if vpp_size else None,
+            ).cuda()
+            model.append(this_model)
+
+        # Initialize TECudaGraphHelper
+        cuda_graph_helper = TECudaGraphHelper(
+            model=model,
+            config=transformer_config,
+            seq_length=seq_length,
+            micro_batch_size=micro_batch_size,
+            optimizers=[],
+        )
+
+        # Call _get_cuda_graph_input_data (which internally calls _get_sample_arguments)
+        sample_args, make_graphed_callables_kwargs = cuda_graph_helper._get_cuda_graph_input_data()
+
+        # Extract sample_kwargs from the kwargs dict
+        # For TE >= 1.10.0, sample_kwargs should always be present
+        assert (
+            'sample_kwargs' in make_graphed_callables_kwargs
+        ), "sample_kwargs should be present in make_graphed_callables_kwargs for TE >= 1.10.0"
+        sample_kwargs = make_graphed_callables_kwargs['sample_kwargs']
+
+        # Basic checks
+        num_graphable_layers = len(cuda_graph_helper.flattened_callables)
+        expected_length = num_graphable_layers * num_microbatches
+        assert len(sample_args) == expected_length, (
+            f"sample_args length mismatch: expected {expected_length}, " f"got {len(sample_args)}"
+        )
+        assert len(sample_kwargs) == expected_length, (
+            f"sample_kwargs length mismatch: expected {expected_length}, "
+            f"got {len(sample_kwargs)}"
+        )
+
+        # Check that all elements are not None
+        for i, (args_item, kwargs_item) in enumerate(zip(sample_args, sample_kwargs)):
+            assert args_item is not None, f"sample_args[{i}] is None"
+            assert kwargs_item is not None, f"sample_kwargs[{i}] is None"
+            assert isinstance(args_item, tuple), f"sample_args[{i}] should be a tuple"
+            assert isinstance(kwargs_item, dict), f"sample_kwargs[{i}] should be a dict"
+            assert len(args_item) > 0, f"sample_args[{i}] should not be empty"
+            # Check that hidden_states is present
+            assert "hidden_states" in kwargs_item or (
+                len(args_item) > 0 and torch.is_tensor(args_item[0])
+            ), f"sample_args[{i}] or sample_kwargs[{i}] should contain hidden_states"
+
+        # Check tensor properties
+        for i, (args_item, kwargs_item) in enumerate(zip(sample_args, sample_kwargs)):
+            # Get hidden_states from args or kwargs
+            if len(args_item) > 0 and torch.is_tensor(args_item[0]):
+                hidden_states = args_item[0]
+            elif "hidden_states" in kwargs_item:
+                hidden_states = kwargs_item["hidden_states"]
+            else:
+                continue
+
+            assert torch.is_tensor(hidden_states), f"hidden_states at index {i} should be a tensor"
+            # Check shape matches expected (accounting for TP/CP)
+            expected_seq_len = seq_length // transformer_config.context_parallel_size
+            if transformer_config.sequence_parallel:
+                expected_seq_len = expected_seq_len // transformer_config.tensor_model_parallel_size
+            assert hidden_states.shape[0] == expected_seq_len, (
+                f"hidden_states seq_len mismatch at index {i}: "
+                f"expected {expected_seq_len}, got {hidden_states.shape[0]}"
+            )
+            assert hidden_states.shape[1] == micro_batch_size, (
+                f"hidden_states batch_size mismatch at index {i}: "
+                f"expected {micro_batch_size}, got {hidden_states.shape[1]}"
+            )
+            assert hidden_states.shape[2] == transformer_config.hidden_size, (
+                f"hidden_states hidden_size mismatch at index {i}: "
+                f"expected {transformer_config.hidden_size}, got {hidden_states.shape[2]}"
+            )
+
+        # Memory optimization check: verify that buffers with same signature are reused
+        # Create a mapping of sample_keys to indices
+        sample_keys_to_indices = {}
+        for idx, (args_item, kwargs_item) in enumerate(zip(sample_args, sample_kwargs)):
+            # Create sample_keys similar to the function
+            args_keys = tuple((t.shape, t.dtype, t.layout) for t in args_item if torch.is_tensor(t))
+            kwargs_keys = tuple(
+                (k, v.shape, v.dtype, v.layout)
+                for k, v in sorted(kwargs_item.items())
+                if torch.is_tensor(v)
+            )
+            sample_keys = args_keys + kwargs_keys
+
+            if sample_keys not in sample_keys_to_indices:
+                sample_keys_to_indices[sample_keys] = []
+            sample_keys_to_indices[sample_keys].append(idx)
+
+        # Check that buffers with same signature share references (memory optimization)
+        # The optimization reuses buffers when:
+        # 1. They have the same signature (shape, dtype, layout)
+        # 2. The backward pass of the original buffer has completed
+        # 3. A new forward pass with matching signature needs a buffer
+        # Count how many times each tensor is reused
+        unique_tensors = set()
+        tensor_reuse_count = {}
+        for idx, (args_item, kwargs_item) in enumerate(zip(sample_args, sample_kwargs)):
+            # Get the first tensor from args (hidden_states)
+            if len(args_item) > 0 and torch.is_tensor(args_item[0]):
+                tensor_ptr = args_item[0].data_ptr()
+                unique_tensors.add(tensor_ptr)
+                tensor_reuse_count[tensor_ptr] = tensor_reuse_count.get(tensor_ptr, 0) + 1
+
+        # With memory optimization, we should see some buffers reused
+        # (i.e., some tensors should appear multiple times)
+        max_reuse = max(tensor_reuse_count.values()) if tensor_reuse_count else 0
+        total_entries = len(sample_args)
+        unique_buffer_count = len(unique_tensors)
+
+        # Verify that memory optimization is working:
+        # - The number of unique buffers should be <= total entries
+        # - With the 1F1B schedule and multiple microbatches, we should see some buffer reuse
+        # - The number of unique buffers should be bounded as num_microbatches grows.
+        assert unique_buffer_count <= total_entries, (
+            f"Memory optimization check: unique_buffer_count ({unique_buffer_count}) "
+            f"should be <= total_entries ({total_entries})"
+        )
+        global _unique_buffer_counts
+        # Use (pp_size, vpp_size) as key to track unique buffer counts per configuration
+        config_key = (pp_size, vpp_size)
+        if config_key not in _unique_buffer_counts:
+            _unique_buffer_counts[config_key] = unique_buffer_count
+        else:
+            assert unique_buffer_count == _unique_buffer_counts[config_key], (
+                f"Unique buffer count mismatch: expected {_unique_buffer_counts[config_key]}, "
+                f"got {unique_buffer_count}"
+            )
+
+        # Verify that buffers with the same signature can potentially be reused
+        # (the actual reuse depends on the schedule, but the mechanism should work)
+        if expected_length > 1:
+            # Check that we have multiple entries with the same signature
+            has_duplicate_signatures = any(
+                len(indices) > 1 for indices in sample_keys_to_indices.values()
+            )
+            assert has_duplicate_signatures, (
+                "Memory optimization: expected duplicate signatures for buffer reuse, "
+                "but all signatures are unique"
+            )
+
+            # We tested with a large number of microbatches, so we should see some buffer reuse.
+            assert max_reuse > 1, "Expected some buffer reuse"
+
+        # Verify that make_graphed_callables_kwargs contains expected keys
+        assert (
+            '_order' in make_graphed_callables_kwargs
+        ), "make_graphed_callables_kwargs should contain '_order'"
+        assert (
+            'num_warmup_iters' in make_graphed_callables_kwargs
+        ), "make_graphed_callables_kwargs should contain 'num_warmup_iters'"
+        assert (
+            'allow_unused_input' in make_graphed_callables_kwargs
+        ), "make_graphed_callables_kwargs should contain 'allow_unused_input'"
+
+        # Verify the order in kwargs matches expectations
+        order = make_graphed_callables_kwargs['_order']
+        num_model_chunks = cuda_graph_helper.num_model_chunks
+        expected_order_length = num_microbatches * num_model_chunks * 2
+        assert (
+            len(order) == expected_order_length
+        ), f"Order length mismatch: expected {expected_order_length}, got {len(order)}"
+
+        # Verify that all forward passes in order have corresponding entries in sample_args
+        forward_count = sum(1 for chunk_id in order if chunk_id > 0)
+        assert forward_count == num_microbatches * num_model_chunks, (
+            f"Forward count mismatch: expected {num_microbatches * num_model_chunks}, "
+            f"got {forward_count}"
+        )
+
+
 def is_deep_ep_available():
     from megatron.core.transformer.moe.fused_a2a import HAVE_DEEP_EP
 
@@ -717,8 +956,6 @@
         assert len(gpt_model) == 1  # Assume only one model in the model provider.
 
         if cuda_graph_impl == "transformer_engine":
-            from megatron.core.transformer.cuda_graphs import TECudaGraphHelper
-
             self.cuda_graph_helper = TECudaGraphHelper(
                 model=gpt_model,
                 config=gpt_model[0].config,
@@ -837,258 +1074,6 @@
         if moe_dispatcher_type == "hybridep":
             reset_hybrid_ep_buffer()
         Utils.destroy_model_parallel()
-=======
-# Global storage for comparing unique buffer counts across different num_microbatches,
-# keyed by (pp_size, vpp_size)
-_unique_buffer_counts = {}
-
-
-class TestTECudaGraphHelper:
-    def setup_method(self, method):
-        # Initialize parallel state
-        initialize_rng_tracker(use_te_rng_tracker=True, force_reset=True)
-
-    def teardown_method(self, method):
-        Utils.destroy_model_parallel()
-        destroy_global_vars()
-        destroy_num_microbatches_calculator()
-        # Note: _unique_buffer_counts is intentionally NOT cleared here so we can
-        # compare values across parametrized test runs
-
-    @pytest.mark.parametrize("num_microbatches", [16, 64, 256])
-    @pytest.mark.parametrize("pp_size", [1, 2, 4])
-    @pytest.mark.parametrize("vpp_size", [None, 2])
-    def test_get_cuda_graph_input_data(self, num_microbatches, pp_size, vpp_size):
-        """Test _get_cuda_graph_input_data function in TECudaGraphHelper."""
-
-        if vpp_size and pp_size == 1:
-            pytest.skip("vpp_size must be None when pp_size is 1")
-
-        Utils.initialize_model_parallel(
-            tensor_model_parallel_size=1,
-            pipeline_model_parallel_size=pp_size,
-            virtual_pipeline_model_parallel_size=vpp_size,
-        )
-
-        # Set up test configuration
-        seq_length = 128
-        micro_batch_size = 2
-        num_layers = 8
-        vocab_size = 1024
-        hidden_size = 64
-        num_attention_heads = 4
-
-        # Initialize num_microbatches calculator
-        init_num_microbatches_calculator(
-            rank=0,
-            rampup_batch_size=None,
-            global_batch_size=micro_batch_size * num_microbatches,
-            micro_batch_size=micro_batch_size,
-            data_parallel_size=1,
-            decrease_batch_size_if_needed=False,
-        )
-
-        # Create transformer config directly
-        transformer_config = TransformerConfig(
-            num_layers=num_layers,
-            hidden_size=hidden_size,
-            num_attention_heads=num_attention_heads,
-            use_cpu_initialization=True,
-            cuda_graph_impl="transformer_engine",
-            use_te_rng_tracker=True,
-            bf16=True,
-            tensor_model_parallel_size=1,
-            pipeline_model_parallel_size=pp_size,
-            virtual_pipeline_model_parallel_size=vpp_size,
-            pipeline_dtype=torch.bfloat16,
-            context_parallel_size=1,
-        )
-
-        # Create model
-        torch.manual_seed(123)
-        model_parallel_cuda_manual_seed(123)
-
-        model = []
-        for i in range(vpp_size or 1):
-            this_model = GPTModel(
-                config=transformer_config,
-                transformer_layer_spec=get_gpt_layer_with_transformer_engine_spec(),
-                vocab_size=vocab_size,
-                max_sequence_length=seq_length,
-                parallel_output=True,
-                position_embedding_type="rope",
-                vp_stage=i if vpp_size else None,
-            ).cuda()
-            model.append(this_model)
-
-        # Initialize TECudaGraphHelper
-        cuda_graph_helper = TECudaGraphHelper(
-            model=model,
-            config=transformer_config,
-            seq_length=seq_length,
-            micro_batch_size=micro_batch_size,
-            optimizers=[],
-        )
-
-        # Call _get_cuda_graph_input_data (which internally calls _get_sample_arguments)
-        sample_args, make_graphed_callables_kwargs = cuda_graph_helper._get_cuda_graph_input_data()
-
-        # Extract sample_kwargs from the kwargs dict
-        # For TE >= 1.10.0, sample_kwargs should always be present
-        assert (
-            'sample_kwargs' in make_graphed_callables_kwargs
-        ), "sample_kwargs should be present in make_graphed_callables_kwargs for TE >= 1.10.0"
-        sample_kwargs = make_graphed_callables_kwargs['sample_kwargs']
-
-        # Basic checks
-        num_graphable_layers = len(cuda_graph_helper.flattened_callables)
-        expected_length = num_graphable_layers * num_microbatches
-        assert len(sample_args) == expected_length, (
-            f"sample_args length mismatch: expected {expected_length}, " f"got {len(sample_args)}"
-        )
-        assert len(sample_kwargs) == expected_length, (
-            f"sample_kwargs length mismatch: expected {expected_length}, "
-            f"got {len(sample_kwargs)}"
-        )
-
-        # Check that all elements are not None
-        for i, (args_item, kwargs_item) in enumerate(zip(sample_args, sample_kwargs)):
-            assert args_item is not None, f"sample_args[{i}] is None"
-            assert kwargs_item is not None, f"sample_kwargs[{i}] is None"
-            assert isinstance(args_item, tuple), f"sample_args[{i}] should be a tuple"
-            assert isinstance(kwargs_item, dict), f"sample_kwargs[{i}] should be a dict"
-            assert len(args_item) > 0, f"sample_args[{i}] should not be empty"
-            # Check that hidden_states is present
-            assert "hidden_states" in kwargs_item or (
-                len(args_item) > 0 and torch.is_tensor(args_item[0])
-            ), f"sample_args[{i}] or sample_kwargs[{i}] should contain hidden_states"
-
-        # Check tensor properties
-        for i, (args_item, kwargs_item) in enumerate(zip(sample_args, sample_kwargs)):
-            # Get hidden_states from args or kwargs
-            if len(args_item) > 0 and torch.is_tensor(args_item[0]):
-                hidden_states = args_item[0]
-            elif "hidden_states" in kwargs_item:
-                hidden_states = kwargs_item["hidden_states"]
-            else:
-                continue
-
-            assert torch.is_tensor(hidden_states), f"hidden_states at index {i} should be a tensor"
-            # Check shape matches expected (accounting for TP/CP)
-            expected_seq_len = seq_length // transformer_config.context_parallel_size
-            if transformer_config.sequence_parallel:
-                expected_seq_len = expected_seq_len // transformer_config.tensor_model_parallel_size
-            assert hidden_states.shape[0] == expected_seq_len, (
-                f"hidden_states seq_len mismatch at index {i}: "
-                f"expected {expected_seq_len}, got {hidden_states.shape[0]}"
-            )
-            assert hidden_states.shape[1] == micro_batch_size, (
-                f"hidden_states batch_size mismatch at index {i}: "
-                f"expected {micro_batch_size}, got {hidden_states.shape[1]}"
-            )
-            assert hidden_states.shape[2] == transformer_config.hidden_size, (
-                f"hidden_states hidden_size mismatch at index {i}: "
-                f"expected {transformer_config.hidden_size}, got {hidden_states.shape[2]}"
-            )
-
-        # Memory optimization check: verify that buffers with same signature are reused
-        # Create a mapping of sample_keys to indices
-        sample_keys_to_indices = {}
-        for idx, (args_item, kwargs_item) in enumerate(zip(sample_args, sample_kwargs)):
-            # Create sample_keys similar to the function
-            args_keys = tuple((t.shape, t.dtype, t.layout) for t in args_item if torch.is_tensor(t))
-            kwargs_keys = tuple(
-                (k, v.shape, v.dtype, v.layout)
-                for k, v in sorted(kwargs_item.items())
-                if torch.is_tensor(v)
-            )
-            sample_keys = args_keys + kwargs_keys
-
-            if sample_keys not in sample_keys_to_indices:
-                sample_keys_to_indices[sample_keys] = []
-            sample_keys_to_indices[sample_keys].append(idx)
-
-        # Check that buffers with same signature share references (memory optimization)
-        # The optimization reuses buffers when:
-        # 1. They have the same signature (shape, dtype, layout)
-        # 2. The backward pass of the original buffer has completed
-        # 3. A new forward pass with matching signature needs a buffer
-        # Count how many times each tensor is reused
-        unique_tensors = set()
-        tensor_reuse_count = {}
-        for idx, (args_item, kwargs_item) in enumerate(zip(sample_args, sample_kwargs)):
-            # Get the first tensor from args (hidden_states)
-            if len(args_item) > 0 and torch.is_tensor(args_item[0]):
-                tensor_ptr = args_item[0].data_ptr()
-                unique_tensors.add(tensor_ptr)
-                tensor_reuse_count[tensor_ptr] = tensor_reuse_count.get(tensor_ptr, 0) + 1
-
-        # With memory optimization, we should see some buffers reused
-        # (i.e., some tensors should appear multiple times)
-        max_reuse = max(tensor_reuse_count.values()) if tensor_reuse_count else 0
-        total_entries = len(sample_args)
-        unique_buffer_count = len(unique_tensors)
-
-        # Verify that memory optimization is working:
-        # - The number of unique buffers should be <= total entries
-        # - With the 1F1B schedule and multiple microbatches, we should see some buffer reuse
-        # - The number of unique buffers should be bounded as num_microbatches grows.
-        assert unique_buffer_count <= total_entries, (
-            f"Memory optimization check: unique_buffer_count ({unique_buffer_count}) "
-            f"should be <= total_entries ({total_entries})"
-        )
-        global _unique_buffer_counts
-        # Use (pp_size, vpp_size) as key to track unique buffer counts per configuration
-        config_key = (pp_size, vpp_size)
-        if config_key not in _unique_buffer_counts:
-            _unique_buffer_counts[config_key] = unique_buffer_count
-        else:
-            assert unique_buffer_count == _unique_buffer_counts[config_key], (
-                f"Unique buffer count mismatch: expected {_unique_buffer_counts[config_key]}, "
-                f"got {unique_buffer_count}"
-            )
-
-        # Verify that buffers with the same signature can potentially be reused
-        # (the actual reuse depends on the schedule, but the mechanism should work)
-        if expected_length > 1:
-            # Check that we have multiple entries with the same signature
-            has_duplicate_signatures = any(
-                len(indices) > 1 for indices in sample_keys_to_indices.values()
-            )
-            assert has_duplicate_signatures, (
-                "Memory optimization: expected duplicate signatures for buffer reuse, "
-                "but all signatures are unique"
-            )
-
-            # We tested with a large number of microbatches, so we should see some buffer reuse.
-            assert max_reuse > 1, "Expected some buffer reuse"
-
-        # Verify that make_graphed_callables_kwargs contains expected keys
-        assert (
-            '_order' in make_graphed_callables_kwargs
-        ), "make_graphed_callables_kwargs should contain '_order'"
-        assert (
-            'num_warmup_iters' in make_graphed_callables_kwargs
-        ), "make_graphed_callables_kwargs should contain 'num_warmup_iters'"
-        assert (
-            'allow_unused_input' in make_graphed_callables_kwargs
-        ), "make_graphed_callables_kwargs should contain 'allow_unused_input'"
-
-        # Verify the order in kwargs matches expectations
-        order = make_graphed_callables_kwargs['_order']
-        num_model_chunks = cuda_graph_helper.num_model_chunks
-        expected_order_length = num_microbatches * num_model_chunks * 2
-        assert (
-            len(order) == expected_order_length
-        ), f"Order length mismatch: expected {expected_order_length}, got {len(order)}"
-
-        # Verify that all forward passes in order have corresponding entries in sample_args
-        forward_count = sum(1 for chunk_id in order if chunk_id > 0)
-        assert forward_count == num_microbatches * num_model_chunks, (
-            f"Forward count mismatch: expected {num_microbatches * num_model_chunks}, "
-            f"got {forward_count}"
-        )
->>>>>>> 94b47593
 
 
 if __name__ == "__main__":
