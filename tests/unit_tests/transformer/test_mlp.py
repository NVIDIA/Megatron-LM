--- conflicted
+++ resolved
@@ -4,15 +4,9 @@
 import pytest
 import torch
 
-<<<<<<< HEAD
 from megatron.core.transformer.mlp import MLP
 from tests.unit_tests.test_utilities import Utils
 from megatron.core.tensor_parallel.random import model_parallel_device_manual_seed
-=======
-from megatron.core.models.gpt.gpt_layer_specs import get_gpt_layer_local_spec
-from megatron.core.tensor_parallel.random import model_parallel_cuda_manual_seed
-from megatron.core.transformer.mlp import MLP
->>>>>>> e32b60b5
 from megatron.core.transformer.transformer_config import TransformerConfig
 from tests.unit_tests.test_utilities import Utils
 
@@ -20,20 +14,11 @@
 class TestParallelMLP:
 
     def setup_method(self, method):
-<<<<<<< HEAD
         Utils.initialize_model_parallel(1,1)
         model_parallel_device_manual_seed(123)
         transformer_config = TransformerConfig(num_layers=2, hidden_size=12, num_attention_heads=4, use_cpu_initialization=True)
         self.mlp = MLP(transformer_config,
                        get_gpt_layer_local_spec().submodules.mlp.submodules)
-=======
-        Utils.initialize_model_parallel(1, 1)
-        model_parallel_cuda_manual_seed(123)
-        transformer_config = TransformerConfig(
-            num_layers=2, hidden_size=12, num_attention_heads=4, use_cpu_initialization=True
-        )
-        self.mlp = MLP(transformer_config, get_gpt_layer_local_spec().submodules.mlp.submodules)
->>>>>>> e32b60b5
 
     def teardown_method(self, method):
         Utils.destroy_model_parallel()
