# Copyright (c) 2023, NVIDIA CORPORATION. All rights reserved.

import os
from importlib.metadata import version
from inspect import signature

import pytest
import torch

from megatron.core.device_utils import get_current_device
from megatron.core.models.gpt.gpt_layer_specs import get_gpt_layer_local_spec, get_gpt_layer_with_transformer_engine_spec
from megatron.core.tensor_parallel.random import model_parallel_device_manual_seed
from megatron.core.packed_seq_params import PackedSeqParams
from megatron.core.transformer.attention import Attention
from megatron.core.transformer.enums import AttnMaskType
from megatron.core.transformer.multi_latent_attention import MLASelfAttention, MultiLatentAttention
from megatron.core.transformer.transformer_config import MLATransformerConfig
from megatron.core.utils import is_te_min_version, is_torch_min_version
from tests.unit_tests.test_utilities import Utils


try:
    import transformer_engine  # pylint: disable=unused-import
    HAVE_TE =True
except ImportError:
    HAVE_TE = False

def make_test_packed_seq_params(sequence_length=None, cu_seqlens=None):
    if cu_seqlens is None:
        assert sequence_length is not None
        cu_seqlens = [0, 6, 19, 22, sequence_length]
    cu_seqlens = torch.IntTensor(cu_seqlens).to(get_current_device())
    seqlens = cu_seqlens[1:] - cu_seqlens[:-1]
    max_seqlen, _ = seqlens.max(dim=0, keepdim=True)
    max_seqlen = max_seqlen.tolist()[0]
    packed_seq_params = PackedSeqParams(
        cu_seqlens_q=cu_seqlens,
        cu_seqlens_kv=cu_seqlens,
        max_seqlen_q=max_seqlen,
        max_seqlen_kv=max_seqlen,
        qkv_format='thd',
    )
    return packed_seq_params

@pytest.mark.parametrize("rope_type", ('yarn', 'rope'))
class TestParallelMLAAttention:

    @pytest.fixture(scope='function', autouse=True)
    def setup_and_teardown(self, rope_type):
        Utils.initialize_model_parallel(1, 1)
        model_parallel_device_manual_seed(123)
        self.transformer_config = MLATransformerConfig(
            num_layers=2,
            hidden_size=12,
            num_attention_heads=4,
            use_cpu_initialization=True,
            q_lora_rank=32,
            kv_lora_rank=32,
            qk_head_dim=128,
            v_head_dim=128,
            qk_pos_emb_head_dim=64,
            rope_type=rope_type,
            rotary_base=10000,
            max_position_embeddings=32,
        )
        layer_spec = get_gpt_layer_with_transformer_engine_spec(
                multi_latent_attention=True,
            ) if HAVE_TE else get_gpt_layer_local_spec(multi_latent_attention=True)
        self.parallel_attention = MLASelfAttention(
            self.transformer_config,
            layer_spec.submodules.self_attention.submodules,
            layer_number=1,
            attn_mask_type=AttnMaskType.causal,
        )

    def teardown_method(self, method):
        Utils.destroy_model_parallel()

    def test_input_params_forward(self):
        """
        Test to ensure that MultiLatentAttention has all parameters
        required by the Attention class's forward method.
        """
        # Extract parameters from the forward methods of both Attention and MultiLatentAttention
        attn_params = set(signature(Attention.forward).parameters.keys())
        mla_params = set(signature(MultiLatentAttention.forward).parameters.keys())

        # Identify parameters that are in Attention but missing in MultiLatentAttention
        missing_params = attn_params - mla_params
        assert not missing_params, f"Missing parameters in MultiLatentAttention: {missing_params}"

    def test_constructor(self):
        assert isinstance(self.parallel_attention, MLASelfAttention)
        assert self.parallel_attention.layer_number == 1

        num_weights = sum([p.numel() for p in self.parallel_attention.parameters()])
        assert num_weights == 65036

    def test_cpu_forward(self):
        # we can't currently do this because the global memory buffer is on GPU
        pass

    def test_gpu_forward(self):
        if is_te_min_version("1.10.0"):
            config = self.parallel_attention.config
            sequence_length = 32
            micro_batch_size = 2

            self.parallel_attention.to(device=get_current_device())

            # [sequence length, batch size, hidden size]
            hidden_states = torch.ones(
                (sequence_length, micro_batch_size, self.parallel_attention.config.hidden_size)
            )
            hidden_states = hidden_states.to(device=get_current_device())

            attention_mask = torch.ones((1, 1, sequence_length, sequence_length), dtype=bool).to(device=get_current_device())

            output, bias = self.parallel_attention(hidden_states, attention_mask)

            assert config.recompute_granularity is None
            assert output.shape[0] == sequence_length
            assert output.shape[1] == micro_batch_size
            assert output.shape[2] == config.hidden_size
            assert bias.shape[0] == config.hidden_size

    @pytest.mark.experimental
    def test_gpu_forward_with_yarn_rope_fusion(self):
        if self.transformer_config.rope_type == "rope":
            pytest.skip("Rope is not supported for this test")
        if is_te_min_version("1.10.0"):
            transformer_config = self.transformer_config
            transformer_config.apply_rope_fusion = True
            checkpointed_parallel_attention = MLASelfAttention(
                transformer_config,
                get_gpt_layer_with_transformer_engine_spec(
                    multi_latent_attention=True
                ).submodules.self_attention.submodules,
                layer_number=1,
                attn_mask_type=AttnMaskType.causal,
            )
            config = checkpointed_parallel_attention.config

            sequence_length = 32
            micro_batch_size = 2

            checkpointed_parallel_attention.cuda()

            # [sequence length, batch size, hidden size]
            hidden_states = torch.ones(
                (
                    sequence_length,
                    micro_batch_size,
                    checkpointed_parallel_attention.config.hidden_size,
                )
            )
            hidden_states = hidden_states.cuda()

            attention_mask = torch.ones((1, 1, sequence_length, sequence_length), dtype=bool).cuda()

            output, bias = checkpointed_parallel_attention(hidden_states, attention_mask)

            assert config.apply_rope_fusion == True

    def test_gpu_forward_thd(self):
        if is_te_min_version("1.10.0"):
            try:
                # use flash attention for hopper, future may support fused attention for ampere
                os.environ['NVTE_FUSED_ATTN'] = "1"
                os.environ['NVTE_FLASH_ATTN'] = "0"

                config = self.parallel_attention.config
                sequence_length = 32
                micro_batch_size = 1

                self.parallel_attention.to(get_current_device()).bfloat16()

                # [sequence length, batch size, hidden size]
                hidden_states = torch.ones(
                    (sequence_length, micro_batch_size, self.parallel_attention.config.hidden_size)
                )
                hidden_states = hidden_states.to(get_current_device()).bfloat16()

                attention_mask = None
                packed_seq_params = make_test_packed_seq_params(sequence_length=sequence_length)
                output, bias = self.parallel_attention(
                    hidden_states, attention_mask, packed_seq_params=packed_seq_params
                )

                assert config.recompute_granularity is None
                assert output.shape[0] == sequence_length
                assert output.shape[1] == micro_batch_size
                assert output.shape[2] == config.hidden_size
                assert bias.shape[0] == config.hidden_size
            except ValueError as e:
                if not "No dot product attention support" in str(e):
                    raise e
    

    def test_checkpointed_gpu_forward(self):
        if is_te_min_version("1.10.0"):
            transformer_config = self.transformer_config
            transformer_config.recompute_granularity = 'selective'
            layer_spec = get_gpt_layer_with_transformer_engine_spec(
                multi_latent_attention=True,
                ) if HAVE_TE else get_gpt_layer_local_spec(multi_latent_attention=True)
            checkpointed_parallel_attention = MLASelfAttention(
                transformer_config,
                layer_spec.submodules.self_attention.submodules,
                layer_number=1,
                attn_mask_type=AttnMaskType.causal,
            )
            config = checkpointed_parallel_attention.config

            sequence_length = 32
            micro_batch_size = 2

            checkpointed_parallel_attention.to(device=get_current_device())

            # [sequence length, batch size, hidden size]
            hidden_states = torch.ones(
                (
                    sequence_length,
                    micro_batch_size,
                    checkpointed_parallel_attention.config.hidden_size,
                )
            )
            hidden_states = hidden_states.to(device=get_current_device())

            attention_mask = torch.ones((1, 1, sequence_length, sequence_length), dtype=bool).to(device=get_current_device())

            output, bias = checkpointed_parallel_attention(hidden_states, attention_mask)

            assert config.recompute_granularity == 'selective'
            assert "core_attn" in config.recompute_modules
            assert output.shape[0] == sequence_length
            assert output.shape[1] == micro_batch_size
            assert output.shape[2] == config.hidden_size
            assert bias.shape[0] == config.hidden_size

    def test_up_proj_recomputed_gpu_forward(self):
        if is_te_min_version("1.10.0"):
            transformer_config = self.transformer_config
            transformer_config.recompute_granularity = 'selective'
            transformer_config.recompute_modules = ["mla_up_proj"]
            checkpointed_parallel_attention = MLASelfAttention(
                transformer_config,
                get_gpt_layer_with_transformer_engine_spec(
                    multi_latent_attention=True
                ).submodules.self_attention.submodules,
                layer_number=1,
                attn_mask_type=AttnMaskType.causal,
            )
            config = checkpointed_parallel_attention.config

            sequence_length = 32
            micro_batch_size = 2

            checkpointed_parallel_attention.to(device=get_current_device())

            # [sequence length, batch size, hidden size]
            hidden_states = torch.ones(
                (
                    sequence_length,
                    micro_batch_size,
                    checkpointed_parallel_attention.config.hidden_size,
                )
            )
            hidden_states = hidden_states.to(device=get_current_device())

            q, k, v = checkpointed_parallel_attention.get_query_key_value_tensors(hidden_states)
            assert q.is_contiguous()
            assert k.is_contiguous()
            assert v.is_contiguous()

            attention_mask = torch.ones((1, 1, sequence_length, sequence_length), dtype=bool).to(device=get_current_device())

            output, bias = checkpointed_parallel_attention(hidden_states, attention_mask)

            assert checkpointed_parallel_attention.recompute_up_proj == True
            assert output.shape[0] == sequence_length
            assert output.shape[1] == micro_batch_size
            assert output.shape[2] == config.hidden_size
            assert bias.shape[0] == config.hidden_size

pytest.mark.skipif(not HAVE_TE, reason="Transformer not available")
class TestSequenceParallelMLAAttention:

    def setup_method(self, method):
        self.tensor_parallel_size = 2
        Utils.initialize_model_parallel(self.tensor_parallel_size, 1)
        model_parallel_device_manual_seed(123)
        self.transformer_config = MLATransformerConfig(
            num_layers=2,
            hidden_size=12,
            num_attention_heads=4,
            q_lora_rank=32,
            kv_lora_rank=32,
            qk_head_dim=128,
            v_head_dim=128,
            qk_pos_emb_head_dim=64,
            rotary_base=10000,
            max_position_embeddings=64,
            tensor_model_parallel_size=self.tensor_parallel_size,
            sequence_parallel=True,
        )
        layer_spec = get_gpt_layer_with_transformer_engine_spec(
                multi_latent_attention=True,
            ) if HAVE_TE else get_gpt_layer_local_spec(multi_latent_attention=True)
        self.parallel_attention = MLASelfAttention(
            self.transformer_config,
            layer_spec.submodules.self_attention.submodules,
            layer_number=1,
            attn_mask_type=AttnMaskType.causal,
        )

    def teardown_method(self, method):
        Utils.destroy_model_parallel()

    def test_gpu_forward(self):
        if is_te_min_version("1.10.0"):
            config = self.parallel_attention.config
            sequence_length = 64
            sub_sequence_length = sequence_length // self.tensor_parallel_size
            micro_batch_size = 2

            self.parallel_attention.to(device=get_current_device())

            # [sequence length, batch size, hidden size]
            hidden_states = torch.ones(
                (sub_sequence_length, micro_batch_size, self.parallel_attention.config.hidden_size)
            )
            hidden_states = hidden_states.to(device=get_current_device())

            attention_mask = torch.ones((1, 1, sequence_length, sequence_length), dtype=bool).to(device=get_current_device())

            output, bias = self.parallel_attention(hidden_states, attention_mask)

            assert config.recompute_granularity is None
            assert output.shape[0] == sub_sequence_length
            assert output.shape[1] == micro_batch_size
            assert output.shape[2] == config.hidden_size
            assert bias.shape[0] == config.hidden_size


class TestTensorParallelMLAAttention:
    def setup_method(self, method):
        self.tensor_parallel_size = 2
        Utils.initialize_model_parallel(self.tensor_parallel_size, 1)
        model_parallel_device_manual_seed(123)
        self.transformer_config = MLATransformerConfig(
            num_layers=2,
            hidden_size=12,
            num_attention_heads=4,
            q_lora_rank=32,
            kv_lora_rank=32,
            qk_head_dim=128,
            v_head_dim=128,
            qk_pos_emb_head_dim=64,
            rotary_base=10000,
            max_position_embeddings=64,
            tensor_model_parallel_size=self.tensor_parallel_size,
            sequence_parallel=False,
        )
        layer_spec = get_gpt_layer_with_transformer_engine_spec(
                multi_latent_attention=True,
            ) if HAVE_TE else get_gpt_layer_local_spec(multi_latent_attention=True)

        self.parallel_attention = MLASelfAttention(
            self.transformer_config,
            layer_spec.submodules.self_attention.submodules,
            layer_number=1,
            attn_mask_type=AttnMaskType.causal,
        )

    def teardown_method(self, method):
        Utils.destroy_model_parallel()

    def test_gpu_forward(self):
        if is_te_min_version("1.10.0"):
            config = self.parallel_attention.config
            sequence_length = 64
            micro_batch_size = 2

            self.parallel_attention.to(device=get_current_device())

            # [sequence length, batch size, hidden size]
            hidden_states = torch.ones(
                (sequence_length, micro_batch_size, self.parallel_attention.config.hidden_size)
            )
            hidden_states = hidden_states.to(device=get_current_device())

            attention_mask = torch.ones((1, 1, sequence_length, sequence_length), dtype=bool).to(device=get_current_device())

            output, bias = self.parallel_attention(hidden_states, attention_mask)

            assert config.recompute_granularity is None
            assert output.shape[0] == sequence_length
            assert output.shape[1] == micro_batch_size
            assert output.shape[2] == config.hidden_size
            assert bias.shape[0] == config.hidden_size


@pytest.mark.parametrize("rope_type", ('yarn', 'rope'))
class TestParallelMLAAttentionPrecision:

    @pytest.fixture(scope='function', autouse=True)
    def setup_and_teardown(self, rope_type):
        os.environ['NVTE_ALLOW_NONDETERMINISTIC_ALGO'] = "0"
        Utils.initialize_model_parallel(1, 1)
        model_parallel_device_manual_seed(123)
        self.transformer_config = MLATransformerConfig(
            num_layers=2,
            hidden_size=12,
            num_attention_heads=4,
            use_cpu_initialization=True,
            q_lora_rank=32,
            kv_lora_rank=32,
            qk_head_dim=128,
            v_head_dim=128,
            qk_pos_emb_head_dim=64,
            rope_type=rope_type,
            rotary_base=10000,
            max_position_embeddings=32,
            deterministic_mode=True,
            hidden_dropout=0.0,
            attention_dropout=0.0,
        )
        transformer_layer_spec=get_gpt_layer_with_transformer_engine_spec(multi_latent_attention=True) \
            if HAVE_TE else get_gpt_layer_local_spec(multi_latent_attention=True)
        self.parallel_attention = MLASelfAttention(
            self.transformer_config,
            transformer_layer_spec.submodules.self_attention.submodules,
            layer_number=1,
            attn_mask_type=AttnMaskType.causal,
        )

    def teardown_method(self, method):
        Utils.destroy_model_parallel()

    pytest.mark.skipif(not HAVE_TE, reason="Transformer not available")
    def test_gpu_forward_thd_precision(self):
        if is_te_min_version("1.10.0"):
            try:
                # use flash attention for hopper, future may support fused attention for ampere
                os.environ['NVTE_FUSED_ATTN'] = "1"
                os.environ['NVTE_FLASH_ATTN'] = "0"

                config = self.parallel_attention.config

                self.parallel_attention.to(get_current_device()).bfloat16()

                # Input shape
                sequence_length = 32
                micro_batch_size = 4
                cu_seqlens = [0, 32, 64, 96, 128]
                # sbhd input shape: [sequence length, batch size, hidden size]
                hidden_states_sbhd = torch.rand(
                    (sequence_length, micro_batch_size, self.parallel_attention.config.hidden_size)
                )
                attention_mask_sbhd = torch.ones(
                    (1, 1, sequence_length, sequence_length), dtype=bool
                ).to(get_current_device())
                # thd input shape: [sequence length * batch size, 1, hidden size]
                hidden_states_sbhd = hidden_states_sbhd.to(get_current_device()).bfloat16()
                hidden_states_thd = hidden_states_sbhd.transpose(0, 1).contiguous()
                hidden_states_thd = hidden_states_thd.view(
                    -1, 1, self.parallel_attention.config.hidden_size
                )
                attention_mask_thd = None
                packed_seq_params = make_test_packed_seq_params(cu_seqlens=cu_seqlens)

                # fine-grained check
                query_sbhd, key_sbhd, value_sbhd = self.parallel_attention.get_query_key_value_tensors(
                    hidden_states_sbhd, None, None, None, None
                )
                query_thd, key_thd, value_thd = self.parallel_attention.get_query_key_value_tensors(
                    hidden_states_thd, None, None, packed_seq_params, None
                )
                _query_sbhd = query_sbhd.transpose(0, 1).contiguous().view(*query_thd.shape)
                _key_sbhd = key_sbhd.transpose(0, 1).contiguous().view(*key_thd.shape)
                _value_sbhd = value_sbhd.transpose(0, 1).contiguous().view(*value_thd.shape)
                assert torch.equal(_query_sbhd, query_thd)
                assert torch.equal(_key_sbhd, key_thd)
                assert torch.equal(_value_sbhd, value_thd)

                core_attn_out_sbhd = self.parallel_attention.core_attention(
                    query_sbhd,
                    key_sbhd,
                    value_sbhd,
                    attention_mask_sbhd,
                    packed_seq_params=None,
                    attn_mask_type=self.parallel_attention.attn_mask_type,
                )
                query_thd = query_thd.squeeze(1)
                key_thd = key_thd.squeeze(1)
                value_thd = value_thd.squeeze(1)
                core_attn_out_thd = self.parallel_attention.core_attention(
                    query_thd,
                    key_thd,
                    value_thd,
                    attention_mask_thd,
                    packed_seq_params=packed_seq_params,
                    attn_mask_type=self.parallel_attention.attn_mask_type,
                )
                core_attn_out_thd = core_attn_out_thd.reshape(core_attn_out_thd.size(0), 1, -1)
                _core_attn_out_sbhd = (
                    core_attn_out_sbhd.transpose(0, 1).contiguous().view(*core_attn_out_thd.shape)
                )
                assert torch.equal(_core_attn_out_sbhd, core_attn_out_thd)

                output_sbhd, bias_sbhd = self.parallel_attention.linear_proj(core_attn_out_sbhd)
                output_thd, bias_thd = self.parallel_attention.linear_proj(core_attn_out_thd)
                _output_sbhd = output_sbhd.transpose(0, 1).contiguous().view(*output_thd.shape)
                assert torch.equal(_output_sbhd, output_thd)

                output_thd_fine_grained = output_thd
                bias_thd_fine_grained = bias_thd

<<<<<<< HEAD
                # E2E check
                # sbhd
                output_sbhd, bias_sbhd = self.parallel_attention(
                    hidden_states_sbhd, attention_mask_sbhd
                )
                # thd
                output_thd, bias_thd = self.parallel_attention(
                    hidden_states_thd, attention_mask_thd, packed_seq_params=packed_seq_params
                )
                _output_sbhd = output_sbhd.transpose(0, 1).contiguous().view(*output_thd.shape)
                assert torch.equal(_output_sbhd, output_thd)
                assert bias_thd.shape == bias_sbhd.shape
                assert torch.equal(bias_sbhd, bias_thd)

                assert torch.equal(output_thd, output_thd_fine_grained)
                assert torch.equal(bias_thd, bias_thd_fine_grained)
            except ValueError as e:
                if not "No dot product attention support" in str(e):
                    raise e
=======
            assert torch.equal(output_thd, output_thd_fine_grained)
            assert torch.equal(bias_thd, bias_thd_fine_grained)


@pytest.mark.experimental
@pytest.mark.skipif(not is_torch_min_version("2.5.0"), reason="Requires PyTorch >= 2.5.0")
class TestParallelMLAAttentionPrecisionWithRopeFusion:

    @pytest.fixture(scope='function', autouse=True)
    def setup_and_teardown(self):
        os.environ['NVTE_ALLOW_NONDETERMINISTIC_ALGO'] = "0"
        Utils.initialize_model_parallel(1, 1)
        model_parallel_cuda_manual_seed(123)
        self.transformer_config = MLATransformerConfig(
            num_layers=2,
            hidden_size=12,
            num_attention_heads=4,
            use_cpu_initialization=True,
            q_lora_rank=32,
            kv_lora_rank=32,
            qk_head_dim=128,
            v_head_dim=128,
            qk_pos_emb_head_dim=64,
            rope_type="yarn",
            rotary_base=10000,
            max_position_embeddings=32,
            deterministic_mode=True,
            hidden_dropout=0.0,
            attention_dropout=0.0,
            apply_rope_fusion=True,
        )
        self.parallel_attention = MLASelfAttention(
            self.transformer_config,
            get_gpt_layer_with_transformer_engine_spec(
                multi_latent_attention=True
            ).submodules.self_attention.submodules,
            layer_number=1,
            attn_mask_type=AttnMaskType.causal,
        )

    def teardown_method(self, method):
        Utils.destroy_model_parallel()

    def test_gpu_forward_thd_precision(self):
        if is_te_min_version("1.10.0"):
            # use flash attention for hopper, future may support fused attention for ampere
            os.environ['NVTE_FUSED_ATTN'] = "1"
            os.environ['NVTE_FLASH_ATTN'] = "0"

            config = self.parallel_attention.config

            self.parallel_attention.cuda().bfloat16()

            # Input shape
            sequence_length = 32
            micro_batch_size = 4
            cu_seqlens = [0, 32, 64, 96, 128]
            # sbhd input shape: [sequence length, batch size, hidden size]
            hidden_states_sbhd = torch.rand(
                (sequence_length, micro_batch_size, self.parallel_attention.config.hidden_size)
            )
            attention_mask_sbhd = torch.ones(
                (1, 1, sequence_length, sequence_length), dtype=bool
            ).cuda()
            # thd input shape: [sequence length * batch size, 1, hidden size]
            hidden_states_sbhd = hidden_states_sbhd.cuda().bfloat16()
            hidden_states_thd = hidden_states_sbhd.transpose(0, 1).contiguous()
            hidden_states_thd = hidden_states_thd.view(
                -1, 1, self.parallel_attention.config.hidden_size
            )
            attention_mask_thd = None
            packed_seq_params = make_test_packed_seq_params(cu_seqlens=cu_seqlens)

            # fine-grained check
            query_sbhd, key_sbhd, value_sbhd = self.parallel_attention.get_query_key_value_tensors(
                hidden_states_sbhd, None, None, None, None
            )
            query_thd, key_thd, value_thd = self.parallel_attention.get_query_key_value_tensors(
                hidden_states_thd, None, None, packed_seq_params, None
            )
            _query_sbhd = query_sbhd.transpose(0, 1).contiguous().view(*query_thd.shape)
            _key_sbhd = key_sbhd.transpose(0, 1).contiguous().view(*key_thd.shape)
            _value_sbhd = value_sbhd.transpose(0, 1).contiguous().view(*value_thd.shape)
            assert torch.equal(_query_sbhd, query_thd)
            assert torch.equal(_key_sbhd, key_thd)
            assert torch.equal(_value_sbhd, value_thd)

            core_attn_out_sbhd = self.parallel_attention.core_attention(
                query_sbhd,
                key_sbhd,
                value_sbhd,
                attention_mask_sbhd,
                packed_seq_params=None,
                attn_mask_type=self.parallel_attention.attn_mask_type,
            )
            query_thd = query_thd.squeeze(1)
            key_thd = key_thd.squeeze(1)
            value_thd = value_thd.squeeze(1)
            core_attn_out_thd = self.parallel_attention.core_attention(
                query_thd,
                key_thd,
                value_thd,
                attention_mask_thd,
                packed_seq_params=packed_seq_params,
                attn_mask_type=self.parallel_attention.attn_mask_type,
            )
            core_attn_out_thd = core_attn_out_thd.reshape(core_attn_out_thd.size(0), 1, -1)
            _core_attn_out_sbhd = (
                core_attn_out_sbhd.transpose(0, 1).contiguous().view(*core_attn_out_thd.shape)
            )
            assert torch.equal(_core_attn_out_sbhd, core_attn_out_thd)

            output_sbhd, bias_sbhd = self.parallel_attention.linear_proj(core_attn_out_sbhd)
            output_thd, bias_thd = self.parallel_attention.linear_proj(core_attn_out_thd)
            _output_sbhd = output_sbhd.transpose(0, 1).contiguous().view(*output_thd.shape)
            assert torch.equal(_output_sbhd, output_thd)

            output_thd_fine_grained = output_thd
            bias_thd_fine_grained = bias_thd

            # E2E check
            # sbhd
            output_sbhd, bias_sbhd = self.parallel_attention(
                hidden_states_sbhd, attention_mask_sbhd
            )
            # thd
            output_thd, bias_thd = self.parallel_attention(
                hidden_states_thd, attention_mask_thd, packed_seq_params=packed_seq_params
            )
            _output_sbhd = output_sbhd.transpose(0, 1).contiguous().view(*output_thd.shape)
            assert torch.equal(_output_sbhd, output_thd)
            assert bias_thd.shape == bias_sbhd.shape
            assert torch.equal(bias_sbhd, bias_thd)

            assert torch.equal(output_thd, output_thd_fine_grained)
            assert torch.equal(bias_thd, bias_thd_fine_grained)
>>>>>>> cde60ce2
<|MERGE_RESOLUTION|>--- conflicted
+++ resolved
@@ -17,7 +17,7 @@
 from megatron.core.transformer.transformer_config import MLATransformerConfig
 from megatron.core.utils import is_te_min_version, is_torch_min_version
 from tests.unit_tests.test_utilities import Utils
-
+from megatron.core import config
 
 try:
     import transformer_engine  # pylint: disable=unused-import
@@ -125,6 +125,7 @@
             assert bias.shape[0] == config.hidden_size
 
     @pytest.mark.experimental
+    @pytest.mark.skipif(not config.ENABLE_EXPERIMENTAL, reason="experiemntal not enabled")
     def test_gpu_forward_with_yarn_rope_fusion(self):
         if self.transformer_config.rope_type == "rope":
             pytest.skip("Rope is not supported for this test")
@@ -144,7 +145,7 @@
             sequence_length = 32
             micro_batch_size = 2
 
-            checkpointed_parallel_attention.cuda()
+            checkpointed_parallel_attention.to(device=get_current_device())
 
             # [sequence length, batch size, hidden size]
             hidden_states = torch.ones(
@@ -154,9 +155,9 @@
                     checkpointed_parallel_attention.config.hidden_size,
                 )
             )
-            hidden_states = hidden_states.cuda()
-
-            attention_mask = torch.ones((1, 1, sequence_length, sequence_length), dtype=bool).cuda()
+            hidden_states = hidden_states.to(device=get_current_device())
+
+            attention_mask = torch.ones((1, 1, sequence_length, sequence_length), dtype=bool).to(device=get_current_device())
 
             output, bias = checkpointed_parallel_attention(hidden_states, attention_mask)
 
@@ -517,7 +518,6 @@
                 output_thd_fine_grained = output_thd
                 bias_thd_fine_grained = bias_thd
 
-<<<<<<< HEAD
                 # E2E check
                 # sbhd
                 output_sbhd, bias_sbhd = self.parallel_attention(
@@ -537,12 +537,10 @@
             except ValueError as e:
                 if not "No dot product attention support" in str(e):
                     raise e
-=======
-            assert torch.equal(output_thd, output_thd_fine_grained)
-            assert torch.equal(bias_thd, bias_thd_fine_grained)
 
 
 @pytest.mark.experimental
+@pytest.mark.skipif(not config.ENABLE_EXPERIMENTAL, reason="experiemntal not enabled")
 @pytest.mark.skipif(not is_torch_min_version("2.5.0"), reason="Requires PyTorch >= 2.5.0")
 class TestParallelMLAAttentionPrecisionWithRopeFusion:
 
@@ -550,7 +548,7 @@
     def setup_and_teardown(self):
         os.environ['NVTE_ALLOW_NONDETERMINISTIC_ALGO'] = "0"
         Utils.initialize_model_parallel(1, 1)
-        model_parallel_cuda_manual_seed(123)
+        model_parallel_device_manual_seed(123)
         self.transformer_config = MLATransformerConfig(
             num_layers=2,
             hidden_size=12,
@@ -589,7 +587,7 @@
 
             config = self.parallel_attention.config
 
-            self.parallel_attention.cuda().bfloat16()
+            self.parallel_attention.to(device=get_current_device()).bfloat16()
 
             # Input shape
             sequence_length = 32
@@ -601,9 +599,9 @@
             )
             attention_mask_sbhd = torch.ones(
                 (1, 1, sequence_length, sequence_length), dtype=bool
-            ).cuda()
+            ).to(device=get_current_device())
             # thd input shape: [sequence length * batch size, 1, hidden size]
-            hidden_states_sbhd = hidden_states_sbhd.cuda().bfloat16()
+            hidden_states_sbhd = hidden_states_sbhd.to(device=get_current_device()).bfloat16()
             hidden_states_thd = hidden_states_sbhd.transpose(0, 1).contiguous()
             hidden_states_thd = hidden_states_thd.view(
                 -1, 1, self.parallel_attention.config.hidden_size
@@ -673,5 +671,4 @@
             assert torch.equal(bias_sbhd, bias_thd)
 
             assert torch.equal(output_thd, output_thd_fine_grained)
-            assert torch.equal(bias_thd, bias_thd_fine_grained)
->>>>>>> cde60ce2
+            assert torch.equal(bias_thd, bias_thd_fine_grained)