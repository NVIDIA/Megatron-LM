# Copyright (c) 2023, NVIDIA CORPORATION. All rights reserved.

import os
from importlib.metadata import version

import pytest
import torch
import transformer_engine as te

from megatron.core.device_utils import get_current_device
from megatron.core.models.gpt.gpt_layer_specs import get_gpt_layer_with_transformer_engine_spec
<<<<<<< HEAD
from megatron.core.tensor_parallel.random import model_parallel_device_manual_seed
=======
from megatron.core.tensor_parallel.random import model_parallel_cuda_manual_seed
from megatron.core.transformer.enums import AttnMaskType
>>>>>>> 6dfeb259
from megatron.core.transformer.multi_latent_attention import MLASelfAttention
from megatron.core.transformer.transformer_config import MLATransformerConfig
from megatron.core.utils import is_te_min_version
from tests.unit_tests.test_utilities import Utils


class TestParallelMLAAttention:

    def setup_method(self, method):
        Utils.initialize_model_parallel(1, 1)
        model_parallel_device_manual_seed(123)
        self.transformer_config = MLATransformerConfig(
            num_layers=2,
            hidden_size=12,
            num_attention_heads=4,
            use_cpu_initialization=True,
            q_lora_rank=32,
            kv_lora_rank=32,
            qk_head_dim=128,
            v_head_dim=128,
            qk_pos_emb_head_dim=64,
            rotary_base=10000,
            max_position_embeddings=32,
        )
        self.parallel_attention = MLASelfAttention(
            self.transformer_config,
            get_gpt_layer_with_transformer_engine_spec(
                multi_latent_attention=True
            ).submodules.self_attention.submodules,
            layer_number=1,
            attn_mask_type=AttnMaskType.causal,
        )

    def teardown_method(self, method):
        Utils.destroy_model_parallel()

    def test_constructor(self):
        assert isinstance(self.parallel_attention, MLASelfAttention)
        assert self.parallel_attention.layer_number == 1

        num_weights = sum([p.numel() for p in self.parallel_attention.parameters()])
        assert num_weights == 65036

    def test_cpu_forward(self):
        # we can't currently do this because the global memory buffer is on GPU
        pass

    def test_gpu_forward(self):
        if is_te_min_version("1.10.0"):

            # use flash attention for hopper, future may support fused attention for ampere
            os.environ['NVTE_FUSED_ATTN'] = "0"
            os.environ['NVTE_FLASH_ATTN'] = "1"

            config = self.parallel_attention.config
            sequence_length = 32
            micro_batch_size = 2

            self.parallel_attention.to(device=get_current_device())

            # [sequence length, batch size, hidden size]
            hidden_states = torch.ones(
                (sequence_length, micro_batch_size, self.parallel_attention.config.hidden_size)
            )
            hidden_states = hidden_states.to(device=get_current_device())

            attention_mask = torch.ones((1, 1, sequence_length, sequence_length), dtype=bool).to(device=get_current_device())

            output, bias = self.parallel_attention(hidden_states, attention_mask)

            assert config.recompute_granularity is None
            assert output.shape[0] == sequence_length
            assert output.shape[1] == micro_batch_size
            assert output.shape[2] == config.hidden_size
            assert bias.shape[0] == config.hidden_size

<<<<<<< HEAD
    def test_fused_rope_gpu_forward(self):
        if is_te_min_version("1.10.0"):
            # use flash attention for hopper, future may support fused attention for ampere
            os.environ['NVTE_FUSED_ATTN'] = "0"
            os.environ['NVTE_FLASH_ATTN'] = "1"

            self.parallel_attention.config.apply_rope_fusion = True
            config = self.parallel_attention.config
            sequence_length = 32
            micro_batch_size = 2

            self.parallel_attention.to(device=get_current_device())

            # [sequence length, batch size, hidden size]
            hidden_states = torch.ones(
                (sequence_length, micro_batch_size, self.parallel_attention.config.hidden_size)
            )
            hidden_states = hidden_states.to(device=get_current_device())

            attention_mask = torch.ones((1, 1, sequence_length, sequence_length), dtype=bool).to(device=get_current_device())
            rotary_pos_emb = torch.ones(
                sequence_length, 1, 1, self.parallel_attention.config.kv_channels
            ).to(device=get_current_device())
            output, bias = self.parallel_attention(
                hidden_states, attention_mask, rotary_pos_emb=rotary_pos_emb
            )

            assert config.recompute_granularity is None
            assert output.shape[0] == sequence_length
            assert output.shape[1] == micro_batch_size
            assert output.shape[2] == config.hidden_size
            assert bias.shape[0] == config.hidden_size
            self.parallel_attention.config.apply_rope_fusion = False

=======
>>>>>>> 6dfeb259
    def test_checkpointed_gpu_forward(self):
        if is_te_min_version("1.10.0"):
            # use flash attention for hopper, future may support fused attention for ampere
            os.environ['NVTE_FUSED_ATTN'] = "1"
            os.environ['NVTE_FLASH_ATTN'] = "0"

            transformer_config = self.transformer_config
            transformer_config.recompute_granularity = 'selective'
            checkpointed_parallel_attention = MLASelfAttention(
                transformer_config,
                get_gpt_layer_with_transformer_engine_spec(
                    multi_latent_attention=True
                ).submodules.self_attention.submodules,
                layer_number=1,
                attn_mask_type=AttnMaskType.causal,
            )
            config = checkpointed_parallel_attention.config

            sequence_length = 32
            micro_batch_size = 2

            checkpointed_parallel_attention.to(device=get_current_device())

            # [sequence length, batch size, hidden size]
            hidden_states = torch.ones(
                (
                    sequence_length,
                    micro_batch_size,
                    checkpointed_parallel_attention.config.hidden_size,
                )
            )
            hidden_states = hidden_states.to(device=get_current_device())

            attention_mask = torch.ones((1, 1, sequence_length, sequence_length), dtype=bool).to(device=get_current_device())

            output, bias = checkpointed_parallel_attention(hidden_states, attention_mask)

            assert config.recompute_granularity == 'selective'
            assert output.shape[0] == sequence_length
            assert output.shape[1] == micro_batch_size
            assert output.shape[2] == config.hidden_size
            assert bias.shape[0] == config.hidden_size<|MERGE_RESOLUTION|>--- conflicted
+++ resolved
@@ -9,12 +9,8 @@
 
 from megatron.core.device_utils import get_current_device
 from megatron.core.models.gpt.gpt_layer_specs import get_gpt_layer_with_transformer_engine_spec
-<<<<<<< HEAD
 from megatron.core.tensor_parallel.random import model_parallel_device_manual_seed
-=======
-from megatron.core.tensor_parallel.random import model_parallel_cuda_manual_seed
 from megatron.core.transformer.enums import AttnMaskType
->>>>>>> 6dfeb259
 from megatron.core.transformer.multi_latent_attention import MLASelfAttention
 from megatron.core.transformer.transformer_config import MLATransformerConfig
 from megatron.core.utils import is_te_min_version
@@ -91,43 +87,6 @@
             assert output.shape[2] == config.hidden_size
             assert bias.shape[0] == config.hidden_size
 
-<<<<<<< HEAD
-    def test_fused_rope_gpu_forward(self):
-        if is_te_min_version("1.10.0"):
-            # use flash attention for hopper, future may support fused attention for ampere
-            os.environ['NVTE_FUSED_ATTN'] = "0"
-            os.environ['NVTE_FLASH_ATTN'] = "1"
-
-            self.parallel_attention.config.apply_rope_fusion = True
-            config = self.parallel_attention.config
-            sequence_length = 32
-            micro_batch_size = 2
-
-            self.parallel_attention.to(device=get_current_device())
-
-            # [sequence length, batch size, hidden size]
-            hidden_states = torch.ones(
-                (sequence_length, micro_batch_size, self.parallel_attention.config.hidden_size)
-            )
-            hidden_states = hidden_states.to(device=get_current_device())
-
-            attention_mask = torch.ones((1, 1, sequence_length, sequence_length), dtype=bool).to(device=get_current_device())
-            rotary_pos_emb = torch.ones(
-                sequence_length, 1, 1, self.parallel_attention.config.kv_channels
-            ).to(device=get_current_device())
-            output, bias = self.parallel_attention(
-                hidden_states, attention_mask, rotary_pos_emb=rotary_pos_emb
-            )
-
-            assert config.recompute_granularity is None
-            assert output.shape[0] == sequence_length
-            assert output.shape[1] == micro_batch_size
-            assert output.shape[2] == config.hidden_size
-            assert bias.shape[0] == config.hidden_size
-            self.parallel_attention.config.apply_rope_fusion = False
-
-=======
->>>>>>> 6dfeb259
     def test_checkpointed_gpu_forward(self):
         if is_te_min_version("1.10.0"):
             # use flash attention for hopper, future may support fused attention for ampere
