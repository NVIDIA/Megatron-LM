# Copyright (c) 2023, NVIDIA CORPORATION. All rights reserved.

import sys
from dataclasses import dataclass, fields

from megatron.core.device_utils import get_current_device, set_manual_seed
import pytest
import torch

from megatron.core.fusions.fused_bias_dropout import get_bias_dropout_add
from megatron.core.models.gpt.gpt_layer_specs import get_gpt_layer_local_spec
<<<<<<< HEAD
from megatron.core.tensor_parallel.random import model_parallel_device_manual_seed
=======
from megatron.core.parallel_state import get_context_parallel_group, get_tensor_model_parallel_group
from megatron.core.process_groups_config import ModelCommProcessGroups
from megatron.core.tensor_parallel.random import model_parallel_cuda_manual_seed
>>>>>>> 8e0215c8
from megatron.core.transformer.attention import SelfAttention, SelfAttentionSubmodules

try: 
    import transformer_engine as te
    from megatron.core.extensions.transformer_engine import (
        TEDotProductAttention,
        TELayerNormColumnParallelLinear,
        TENorm,
        TERowParallelLinear,
    )
    HAVE_TE=True
except ImportError:
    HAVE_TE = False

from megatron.core.transformer.dot_product_attention import DotProductAttention
from megatron.core.transformer.enums import AttnMaskType
from megatron.core.transformer.identity_op import IdentityFuncOp, IdentityOp
from megatron.core.transformer.spec_utils import ModuleSpec, build_module, import_module
from megatron.core.transformer.torch_norm import L2Norm
from megatron.core.transformer.transformer_block import TransformerBlock, TransformerBlockSubmodules
from megatron.core.transformer.transformer_config import TransformerConfig
from megatron.core.transformer.transformer_layer import TransformerLayer, TransformerLayerSubmodules
from megatron.core.utils import is_te_min_version
from tests.unit_tests.test_utilities import Utils


@pytest.mark.skipif(not HAVE_TE, reason="Transformer Engine is not available")
class TestSpecCustomization:
    def setup_method(self, method):
        Utils.initialize_model_parallel(1, 1)
        model_parallel_device_manual_seed(123)
        self.config = TransformerConfig(
            num_layers=2, hidden_size=12, num_attention_heads=4, use_cpu_initialization=True
        )

        # specify Transformer Layer spec with all identity ops
        self.transformer_layer_spec = TransformerLayerSubmodules()

        # specify attention spec using already imported class
        self.attention_spec = ModuleSpec(
            module=SelfAttention,
            params={"attn_mask_type": AttnMaskType.causal},
            submodules=SelfAttentionSubmodules(
                linear_qkv=TELayerNormColumnParallelLinear,
                core_attention=TEDotProductAttention,
                linear_proj=TERowParallelLinear,
                q_layernorm=IdentityOp,
                k_layernorm=IdentityOp,
            ),
        )

        # specify layernorm spec with module path to test dynamic importing
        self.layernorm_spec = ModuleSpec(
            module=("megatron.core.extensions.transformer_engine", "TENorm")
        )

        # specify bias dropout add with module path
        self.bda_spec = ModuleSpec(
            module=("megatron.core.fusions.fused_bias_dropout", "get_bias_dropout_add")
        )

        # Create model process groups for test.
        self.model_comm_pgs = ModelCommProcessGroups(
            tp=get_tensor_model_parallel_group(), cp=get_context_parallel_group()
        )

    def teardown_method(self, method):
        Utils.destroy_model_parallel()

    def test_import_module(self):
        self_attention_cls = import_module(
            module_path=('megatron.core.transformer.attention', 'SelfAttention')
        )
        assert id(self_attention_cls) == id(SelfAttention)

        layernorm_cls = import_module(module_path=self.layernorm_spec.module)
        assert id(layernorm_cls) == id(TENorm)

    def test_build_module(self):
        # Check NoOp TransformerLayer
        random_input = 12
        noop_transformer_layer = [
            build_module(getattr(self.transformer_layer_spec, field.name))
            for field in fields(self.transformer_layer_spec)
            if field.name != 'sharded_state_dict_keys_map'
        ]

        x = random_input
        for mod in noop_transformer_layer:
            # checking for `IdentityFuncOp` before `IdentityOp` because former
            # is derived from the latter and so the second if statement will
            # always be `True`.
            if isinstance(mod, IdentityFuncOp):
                x = mod()(x)
            elif isinstance(mod, IdentityOp):
                x = mod(x)

        assert x == random_input

        # Check SelfAttention
        self_attention = build_module(self.attention_spec, config=self.config, layer_number=1)
        assert isinstance(self_attention, SelfAttention)
        assert self_attention.layer_number == 1
        assert self_attention.attn_mask_type == self.attention_spec.params['attn_mask_type']

        num_weights = sum([p.numel() for p in self_attention.parameters()])
        assert num_weights == 648

        # Check SelfAttention but with already initialized module
        # `self_attention`. In this test, `build_module` acts as a no op as it
        # simply returns the initialized module.
        # NOTE: (sudhakars) Uncomment this test once this feature gets added
        # back.
        # self_attention2 = build_module(
        #     self_attention, config=self.config, spec=self.attention_spec,
        # )
        # assert isinstance(self_attention2, SelfAttention)
        # assert self_attention2.layer_number == 1
        # assert self_attention2.attn_mask_type == self.attention_spec.params['attn_mask_type']

        # num_weights = sum([p.numel() for p in self_attention2.parameters()])
        # assert num_weights == 648

        # Check LayerNorm
        layernorm = build_module(
            self.layernorm_spec,
            config=self.config,
            hidden_size=self.config.hidden_size,
            eps=self.config.layernorm_epsilon,
        )
        assert isinstance(layernorm, te.pytorch.LayerNorm)

        # Check BiasDropoutAdd
        bda_op = build_module(self.bda_spec)
        assert id(bda_op) == id(get_bias_dropout_add)

    @pytest.mark.skip(reason="upstream issues")
    def test_sliding_window_attention(self):
        if not is_te_min_version("1.2.0"):
            print("SWA not tested because TE version is not >= 1.2.0", file=sys.stderr)
            return

        config = TransformerConfig(
            num_layers=2,
            hidden_size=12,
            num_attention_heads=4,
            use_cpu_initialization=True,
            window_size=[10, 0],
        )
        # Make sure DotProductAttention throws (swa unsupported).
        threw = False
        try:
            attn = DotProductAttention(
                config,
                layer_number=1,
                attn_mask_type=AttnMaskType.causal,
                attention_type='self',
                model_comm_pgs=self.model_comm_pgs,
            )
        except:
            threw = True
        finally:
            assert threw, 'Expected DotProductAttention to throw exception for SWA'

        # Test TEDotProductAttention
        attn = TEDotProductAttention(
            config,
            layer_number=1,
            attn_mask_type=AttnMaskType.causal,
            attention_type='self',
            model_comm_pgs=self.model_comm_pgs,
        )
        # Make sure window-size is what we expect.
        assert attn.window_size == config.window_size

        # Single integer window-size unsupported, make sure it throws
        threw = False
        try:
            config.window_size = 11
            attn = TEDotProductAttention(
                config,
                layer_number=1,
                attn_mask_type=AttnMaskType.causal,
                attention_type='self',
                model_comm_pgs=self.model_comm_pgs,
            )
        except:
            threw = True
        finally:
            assert threw, "Expected TEDotProductAttention to throw for integer window-size"

        # `None` makes this causal.
        config.window_size = None
        attn = TEDotProductAttention(
            config,
            layer_number=1,
            attn_mask_type=AttnMaskType.causal,
            attention_type='self',
            model_comm_pgs=self.model_comm_pgs,
        )
        # Make sure it's causal.
        assert attn.window_size == (-1, 0)

    def test_transformer_block_custom(self):
        """
        This test checks that the two ways of passing `layer_spec` to  a
        `TransformerBlock` result in an identical model:
        1. ModuleSpec(module=..., submodules=...)
        2. TransformerBlockSubmodules(layer_specs=...)
        """

        transformer_config = TransformerConfig(
            num_layers=2, hidden_size=12, num_attention_heads=4, use_cpu_initialization=True
        )
        layer_local_spec = get_gpt_layer_local_spec()

        # The following way can be used to pass a different `TransformerLayer`
        # and internally the `TransformerBlock` would fan out the single
        # `ModuleSpec` layer spec provided to all the layers of the block.
        layer_spec1 = ModuleSpec(module=TransformerLayer, submodules=layer_local_spec.submodules)
        model_parallel_device_manual_seed(123)
        set_manual_seed(0)
        parallel_transformer_block1 = TransformerBlock(transformer_config, layer_spec1)

        layer_spec2 = TransformerBlockSubmodules(
            layer_specs=[
                ModuleSpec(module=TransformerLayer, submodules=layer_local_spec.submodules)
            ]
            * transformer_config.num_layers,
            layer_norm=TENorm,
        )
        # make sure the model init conditions are identical
        model_parallel_device_manual_seed(123)
        set_manual_seed(0)
        parallel_transformer_block2 = TransformerBlock(transformer_config, layer_spec2)

        sequence_length = 32
        micro_batch_size = 2
        parallel_transformer_block1.to(device=get_current_device())
        parallel_transformer_block2.to(device=get_current_device())

        # [sequence length, batch size, hidden size]
        hidden_states = torch.ones(
            (sequence_length, micro_batch_size, transformer_config.hidden_size)
        )
        hidden_states = hidden_states.to(device=get_current_device())

        attention_mask = torch.ones((1, 1, sequence_length, sequence_length), dtype=bool).to(device=get_current_device())

        out1 = parallel_transformer_block1(
            hidden_states=hidden_states, attention_mask=attention_mask
        )
        out2 = parallel_transformer_block2(
            hidden_states=hidden_states, attention_mask=attention_mask
        )

        assert torch.all(torch.eq(out1, out2))
        assert out1.shape[0] == sequence_length == out2.shape[0]
        assert out1.shape[1] == micro_batch_size == out2.shape[1]
        assert out1.shape[2] == transformer_config.hidden_size == out2.shape[2]

    def test_l2_qk_norm(self):
        """Test L2 normalization for QK vectors using local spec."""
        layer_spec = get_gpt_layer_local_spec(qk_l2_norm=True)

        # Build the self-attention module from the spec
        self_attention = build_module(
            layer_spec.submodules.self_attention, config=self.config, layer_number=1
        )

        assert isinstance(self_attention, SelfAttention)
        # Verify that q_layernorm and k_layernorm are L2Norm instances
        assert isinstance(self_attention.q_layernorm, L2Norm)
        assert isinstance(self_attention.k_layernorm, L2Norm)

        # Test forward pass
        sequence_length = 32
        micro_batch_size = 2
        self_attention.cuda()

        # [sequence length, batch size, hidden size]
        hidden_states = torch.ones(
            (sequence_length, micro_batch_size, self.config.hidden_size)
        ).cuda()

        attention_mask = torch.ones((1, 1, sequence_length, sequence_length), dtype=bool).cuda()

        output, bias = self_attention(hidden_states=hidden_states, attention_mask=attention_mask)

        # Assert output shape is same as input shape
        assert output.shape == hidden_states.shape<|MERGE_RESOLUTION|>--- conflicted
+++ resolved
@@ -9,13 +9,9 @@
 
 from megatron.core.fusions.fused_bias_dropout import get_bias_dropout_add
 from megatron.core.models.gpt.gpt_layer_specs import get_gpt_layer_local_spec
-<<<<<<< HEAD
-from megatron.core.tensor_parallel.random import model_parallel_device_manual_seed
-=======
 from megatron.core.parallel_state import get_context_parallel_group, get_tensor_model_parallel_group
 from megatron.core.process_groups_config import ModelCommProcessGroups
-from megatron.core.tensor_parallel.random import model_parallel_cuda_manual_seed
->>>>>>> 8e0215c8
+from megatron.core.tensor_parallel.random import model_parallel_device_manual_seed
 from megatron.core.transformer.attention import SelfAttention, SelfAttentionSubmodules
 
 try: 
@@ -79,7 +75,7 @@
 
         # Create model process groups for test.
         self.model_comm_pgs = ModelCommProcessGroups(
-            tp=get_tensor_model_parallel_group(), cp=get_context_parallel_group()
+            tp=get_tensor_model_parallel_group(wrapped=True), cp=get_context_parallel_group(wrapped=True)
         )
 
     def teardown_method(self, method):
@@ -294,14 +290,14 @@
         # Test forward pass
         sequence_length = 32
         micro_batch_size = 2
-        self_attention.cuda()
+        self_attention.to(get_current_device())
 
         # [sequence length, batch size, hidden size]
         hidden_states = torch.ones(
             (sequence_length, micro_batch_size, self.config.hidden_size)
-        ).cuda()
-
-        attention_mask = torch.ones((1, 1, sequence_length, sequence_length), dtype=bool).cuda()
+        ).to(get_current_device())
+
+        attention_mask = torch.ones((1, 1, sequence_length, sequence_length), dtype=bool).to(get_current_device())
 
         output, bias = self_attention(hidden_states=hidden_states, attention_mask=attention_mask)
 
