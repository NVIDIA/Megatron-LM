# Copyright (c) 2023, NVIDIA CORPORATION. All rights reserved.

import os
<<<<<<< HEAD
from megatron.core.device_utils import get_current_device
import pytest
=======
>>>>>>> e32b60b5

import pytest
import torch

from megatron.core import dist_checkpointing
from megatron.core.models.gpt.gpt_layer_specs import get_gpt_layer_with_transformer_engine_spec
from megatron.core.packed_seq_params import PackedSeqParams
from megatron.core.tensor_parallel.random import model_parallel_cuda_manual_seed
from megatron.core.transformer.transformer_block import TransformerBlock
from megatron.core.transformer.transformer_config import TransformerConfig
from megatron.core.transformer.transformer_layer import TransformerLayer
from tests.unit_tests.test_utilities import Utils
<<<<<<< HEAD
from megatron.core.tensor_parallel.random import model_parallel_device_manual_seed
from megatron.core.models.gpt.gpt_layer_specs import get_gpt_layer_with_transformer_engine_spec
=======

>>>>>>> e32b60b5

class TestParallelTransformerBlock:

    def setup_method(self, method):
<<<<<<< HEAD
        Utils.initialize_model_parallel(1,1)
        model_parallel_device_manual_seed(123)
        self.transformer_config = TransformerConfig(num_layers=2, hidden_size=64, num_attention_heads=4, use_cpu_initialization=True)   
        self.parallel_transformer_block = TransformerBlock(self.transformer_config,
                                                           get_gpt_layer_with_transformer_engine_spec())
=======
        Utils.initialize_model_parallel(1, 1)
        model_parallel_cuda_manual_seed(123)
        self.transformer_config = TransformerConfig(
            num_layers=2, hidden_size=64, num_attention_heads=4, use_cpu_initialization=True
        )
        self.parallel_transformer_block = TransformerBlock(
            self.transformer_config, get_gpt_layer_with_transformer_engine_spec()
        )
>>>>>>> e32b60b5

    def teardown_method(self, method):
        Utils.destroy_model_parallel()

    def test_constructor(self):
        parallel_transformer_block = self.parallel_transformer_block
        assert isinstance(parallel_transformer_block, TransformerBlock)
        num_weights = sum([p.numel() for p in parallel_transformer_block.parameters()])
        assert num_weights == 100096
        assert parallel_transformer_block.num_layers_per_pipeline_rank == 2
        assert len(parallel_transformer_block.layers) == 2
        layer_0: TransformerLayer = parallel_transformer_block._get_layer(0)
        assert layer_0.layer_number == 1
        layer_1: TransformerLayer = parallel_transformer_block._get_layer(1)
        assert layer_1.layer_number == 2

    def test_gpu_forward(self):
        parallel_transformer_block = self.parallel_transformer_block
        config: TransformerConfig = parallel_transformer_block.config

        sequence_length = 32
        micro_batch_size = 2
        parallel_transformer_block.to(device=get_current_device())

        # [sequence length, batch size, hidden size]
        hidden_states = torch.ones((sequence_length, micro_batch_size, config.hidden_size))
        hidden_states = hidden_states.to(device=get_current_device())

        attention_mask = torch.ones((1, 1, sequence_length, sequence_length), dtype=bool).to(device=get_current_device())

        hidden_states = parallel_transformer_block(
            hidden_states=hidden_states, attention_mask=attention_mask
        )
        assert hidden_states.shape[0] == sequence_length
        assert hidden_states.shape[1] == micro_batch_size
        assert hidden_states.shape[2] == config.hidden_size

    def test_gpu_forward_full_checkpoint(self):
        self._run_full_checkpoint_test(fp8=None)

    def test_gpu_forward_full_checkpoint_fp8(self):
        self._run_full_checkpoint_test(fp8="e4m3")

    def test_gpu_forward_selective_checkpoint(self):
        self._run_selective_checkpoint_test(fp8=None)

    def test_gpu_forward_selective_checkpoint_fp8(self):
        self._run_selective_checkpoint_test(fp8="e4m3")

    def _run_full_checkpoint_test(self, fp8):
        transformer_config = self.transformer_config
        config = transformer_config
        config.recompute_granularity = 'full'
        config.recompute_method = 'block'
        config.fp8 = fp8
        config.recompute_num_layers = config.num_layers
        full_transformer_block = TransformerBlock(
            config, get_gpt_layer_with_transformer_engine_spec()
        )
        assert full_transformer_block.config.recompute_granularity == 'full'
        assert full_transformer_block.config.recompute_method == 'block'
        assert full_transformer_block.config.fp8 == fp8

        sequence_length = 32
        micro_batch_size = 2
        full_transformer_block.to(device=get_current_device())

        # [sequence length, batch size, hidden size]
        hidden_states = torch.ones((sequence_length, micro_batch_size, config.hidden_size))
        hidden_states = hidden_states.to(device=get_current_device())

        attention_mask = torch.ones((1, 1, sequence_length, sequence_length), dtype=bool).to(device=get_current_device())

        hidden_states = full_transformer_block(
            hidden_states=hidden_states, attention_mask=attention_mask
        )
        assert hidden_states.shape[0] == sequence_length
        assert hidden_states.shape[1] == micro_batch_size
        assert hidden_states.shape[2] == config.hidden_size

    def _run_selective_checkpoint_test(self, fp8):
        transformer_config = self.transformer_config
        config = transformer_config
        config.recompute_granularity = 'selective'
        config.fp8 = fp8
        selective_transformer_block = TransformerBlock(
            config, get_gpt_layer_with_transformer_engine_spec()
        )
        assert selective_transformer_block.config.recompute_granularity == 'selective'
        assert selective_transformer_block.checkpoint_core_attention
        assert selective_transformer_block.config.fp8 == fp8

        sequence_length = 32
        micro_batch_size = 2
        selective_transformer_block.to(device=get_current_device())

        # [sequence length, batch size, hidden size]
        hidden_states = torch.ones((sequence_length, micro_batch_size, config.hidden_size))
        hidden_states = hidden_states.to(device=get_current_device())

        attention_mask = torch.ones((1, 1, sequence_length, sequence_length), dtype=bool).to(device=get_current_device())

        hidden_states = selective_transformer_block(
            hidden_states=hidden_states, attention_mask=attention_mask
        )
        assert hidden_states.shape[0] == sequence_length
        assert hidden_states.shape[1] == micro_batch_size
        assert hidden_states.shape[2] == config.hidden_size<|MERGE_RESOLUTION|>--- conflicted
+++ resolved
@@ -1,49 +1,24 @@
 # Copyright (c) 2023, NVIDIA CORPORATION. All rights reserved.
 
-import os
-<<<<<<< HEAD
 from megatron.core.device_utils import get_current_device
-import pytest
-=======
->>>>>>> e32b60b5
-
-import pytest
 import torch
 
-from megatron.core import dist_checkpointing
 from megatron.core.models.gpt.gpt_layer_specs import get_gpt_layer_with_transformer_engine_spec
-from megatron.core.packed_seq_params import PackedSeqParams
-from megatron.core.tensor_parallel.random import model_parallel_cuda_manual_seed
 from megatron.core.transformer.transformer_block import TransformerBlock
 from megatron.core.transformer.transformer_config import TransformerConfig
 from megatron.core.transformer.transformer_layer import TransformerLayer
 from tests.unit_tests.test_utilities import Utils
-<<<<<<< HEAD
 from megatron.core.tensor_parallel.random import model_parallel_device_manual_seed
 from megatron.core.models.gpt.gpt_layer_specs import get_gpt_layer_with_transformer_engine_spec
-=======
-
->>>>>>> e32b60b5
 
 class TestParallelTransformerBlock:
 
     def setup_method(self, method):
-<<<<<<< HEAD
         Utils.initialize_model_parallel(1,1)
         model_parallel_device_manual_seed(123)
         self.transformer_config = TransformerConfig(num_layers=2, hidden_size=64, num_attention_heads=4, use_cpu_initialization=True)   
         self.parallel_transformer_block = TransformerBlock(self.transformer_config,
                                                            get_gpt_layer_with_transformer_engine_spec())
-=======
-        Utils.initialize_model_parallel(1, 1)
-        model_parallel_cuda_manual_seed(123)
-        self.transformer_config = TransformerConfig(
-            num_layers=2, hidden_size=64, num_attention_heads=4, use_cpu_initialization=True
-        )
-        self.parallel_transformer_block = TransformerBlock(
-            self.transformer_config, get_gpt_layer_with_transformer_engine_spec()
-        )
->>>>>>> e32b60b5
 
     def teardown_method(self, method):
         Utils.destroy_model_parallel()
