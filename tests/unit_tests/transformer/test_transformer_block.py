# Copyright (c) 2023, NVIDIA CORPORATION. All rights reserved.

from megatron.core.device_utils import get_current_device, get_current_device_type
import copy
from contextlib import nullcontext

import pytest
import torch
import pytest 
from packaging import version

<<<<<<< HEAD
from megatron.core.models.gpt.gpt_layer_specs import get_gpt_layer_with_transformer_engine_spec, get_gpt_layer_local_spec
from megatron.core.transformer.transformer_block import TransformerBlock
=======
>>>>>>> 3450806c
from megatron.core import mpu, parallel_state
from megatron.core.fp8_utils import get_fp8_context
from megatron.core.hyper_comm_grid import HyperCommGrid
from megatron.core.models.gpt.gpt_layer_specs import get_gpt_layer_with_transformer_engine_spec
from megatron.core.models.gpt.gpt_model import GPTModel
from megatron.core.process_groups_config import ModelCommProcessGroups
<<<<<<< HEAD
from megatron.core.tensor_parallel.random import model_parallel_device_manual_seed
=======
from megatron.core.tensor_parallel.random import model_parallel_cuda_manual_seed
>>>>>>> 3450806c
from megatron.core.transformer.enums import ModelType
from megatron.core.transformer.pipeline_parallel_layer_layout import PipelineParallelLayerLayout
from megatron.core.transformer.spec_utils import build_module
from megatron.core.transformer.transformer_block import TransformerBlock, get_num_layers_to_build
from megatron.core.transformer.transformer_config import TransformerConfig
from megatron.core.transformer.transformer_layer import TransformerLayer

from tests.unit_tests.test_utilities import Utils
from megatron.core.tensor_parallel.random import model_parallel_device_manual_seed

try:
    import transformer_engine  # pylint: disable=unused-import
    HAVE_TE =True
except ImportError:
    HAVE_TE = False

class TestParallelTransformerBlock:

    def setup_method(self, method):
        Utils.initialize_model_parallel(1,1)
        model_parallel_device_manual_seed(123)
        self.transformer_config = TransformerConfig(num_layers=2, hidden_size=64, num_attention_heads=4, use_cpu_initialization=True)   
        layer_spec = get_gpt_layer_with_transformer_engine_spec() if HAVE_TE else get_gpt_layer_local_spec()
        self.parallel_transformer_block = TransformerBlock(self.transformer_config,
                                                           layer_spec)

    def teardown_method(self, method):
        Utils.destroy_model_parallel()

    def test_constructor(self):
        parallel_transformer_block = self.parallel_transformer_block
        assert isinstance(parallel_transformer_block, TransformerBlock)
        num_weights = sum([p.numel() for p in parallel_transformer_block.parameters()])
        assert num_weights == 100096
        assert parallel_transformer_block.num_layers_per_pipeline_rank == 2
        assert len(parallel_transformer_block.layers) == 2
        layer_0: TransformerLayer = parallel_transformer_block._get_layer(0)
        assert layer_0.layer_number == 1
        layer_1: TransformerLayer = parallel_transformer_block._get_layer(1)
        assert layer_1.layer_number == 2

    def test_gpu_forward(self):
        parallel_transformer_block = self.parallel_transformer_block
        config: TransformerConfig = parallel_transformer_block.config

        sequence_length = 32
        micro_batch_size = 2
        parallel_transformer_block.to(device=get_current_device())

        # [sequence length, batch size, hidden size]
        hidden_states = torch.ones((sequence_length, micro_batch_size, config.hidden_size))
        hidden_states = hidden_states.to(device=get_current_device())

        attention_mask = torch.ones((1, 1, sequence_length, sequence_length), dtype=bool).to(device=get_current_device())

        hidden_states = parallel_transformer_block(
            hidden_states=hidden_states, attention_mask=attention_mask
        )
        assert hidden_states.shape[0] == sequence_length
        assert hidden_states.shape[1] == micro_batch_size
        assert hidden_states.shape[2] == config.hidden_size

    def test_gpu_forward_full_checkpoint(self):
        self._run_full_checkpoint_test(fp8=None)

    @pytest.mark.skipif(not HAVE_TE, reason="Transformer Engine is required for fp8")
    def test_gpu_forward_full_checkpoint_fp8(self):
        self._run_full_checkpoint_test(fp8="e4m3")

    def test_gpu_forward_selective_checkpoint(self):
        self._run_selective_checkpoint_test(fp8=None)

    @pytest.mark.skipif(not HAVE_TE, reason="Transformer Engine is required for fp8")
    def test_gpu_forward_selective_checkpoint_fp8(self):
        self._run_selective_checkpoint_test(fp8="e4m3")

    def _run_full_checkpoint_test(self, fp8):
        transformer_config = self.transformer_config
        config = transformer_config
        config.recompute_granularity = 'full'
        config.recompute_method = 'block'
        config.fp8 = fp8
        config.recompute_num_layers = config.num_layers
        layer_spec = get_gpt_layer_with_transformer_engine_spec() if HAVE_TE else get_gpt_layer_local_spec()
        full_transformer_block = TransformerBlock(
            config, layer_spec
        )
        assert full_transformer_block.config.recompute_granularity == 'full'
        assert full_transformer_block.config.recompute_method == 'block'
        assert full_transformer_block.config.fp8 == fp8

        sequence_length = 32
        micro_batch_size = 2
        full_transformer_block.to(device=get_current_device())

        # [sequence length, batch size, hidden size]
        hidden_states = torch.ones((sequence_length, micro_batch_size, config.hidden_size))
        hidden_states = hidden_states.to(device=get_current_device())

        attention_mask = torch.ones((1, 1, sequence_length, sequence_length), dtype=bool).to(device=get_current_device())

        hidden_states = full_transformer_block(
            hidden_states=hidden_states, attention_mask=attention_mask
        )
        assert hidden_states.shape[0] == sequence_length
        assert hidden_states.shape[1] == micro_batch_size
        assert hidden_states.shape[2] == config.hidden_size

    def _run_selective_checkpoint_test(self, fp8):
        transformer_config = self.transformer_config
        config = transformer_config
        config.recompute_granularity = 'selective'
        config.fp8 = fp8
        layer_spec = get_gpt_layer_with_transformer_engine_spec() if HAVE_TE else get_gpt_layer_local_spec()
        selective_transformer_block = TransformerBlock(
            config, layer_spec
        )
        assert selective_transformer_block.config.recompute_granularity == 'selective'
        assert "core_attn" in selective_transformer_block.config.recompute_modules
        assert selective_transformer_block.checkpoint_core_attention
        assert selective_transformer_block.config.fp8 == fp8

        sequence_length = 32
        micro_batch_size = 2
        selective_transformer_block.to(device=get_current_device())

        # [sequence length, batch size, hidden size]
        hidden_states = torch.ones((sequence_length, micro_batch_size, config.hidden_size))
        hidden_states = hidden_states.to(device=get_current_device())

        attention_mask = torch.ones((1, 1, sequence_length, sequence_length), dtype=bool).to(device=get_current_device())

        hidden_states = selective_transformer_block(
            hidden_states=hidden_states, attention_mask=attention_mask
        )
        assert hidden_states.shape[0] == sequence_length
        assert hidden_states.shape[1] == micro_batch_size
        assert hidden_states.shape[2] == config.hidden_size


class TestPipelineParallelTransformerBlock:
    @pytest.mark.skip("Test is broken")
    @pytest.mark.parametrize(
        "num_layers, pipeline_model_parallel_size, virtual_pipeline_model_parallel_size, "
        "account_for_embedding_in_pipeline_split, account_for_loss_in_pipeline_split, "
        "first_pipeline_num_layers, last_pipeline_num_layers, should_assert_error",
        [
            # Last pipeline stage has specified layers
            (60, 5, None, False, False, None, 4, False),
            # Uneven PP 6*[8]+[6]+[6]=60
            (60, 8, None, False, False, 6, 6, False),
            # Even PP
            (64, 4, None, False, False, None, None, False),
            # Even VPP
            (64, 4, 8, False, False, None, None, False),
            # First pipeline stage has specified layers
            # Should distribute remaining layers evenly among other stages
            (60, 6, None, False, False, 5, None, False),
            # Uneven distribution leading to assertion error
            (101, 8, None, False, False, 13, 13, True),
            # Include embedding in pipeline split without virtual PP
            (63, 4, None, True, False, None, None, False),
            # Include loss in pipeline split without virtual PP
            (63, 4, None, False, True, None, None, False),
            # Include embedding and loss in pipeline split without virtual PP
            (62, 4, None, True, True, None, None, False),
            # Include embedding and loss with virtual PP
            (62, 4, 2, True, True, None, None, False),
            # num_layers not divisible by pipeline size without embedding/loss
            (65, 4, None, False, False, None, None, True),
            # num_layers not divisible by pipeline size with embedding/loss
            (65, 4, None, True, True, None, None, True),
            # Uneven distribution with specified first pipeline layers causing error
            (61, 4, None, False, False, 12, None, True),
            # Too few layers for the number of pipeline stages
            (2, 4, None, False, False, None, None, True),
            # Uneven PP with embedding included (should assert per code)
            (60, 6, None, True, False, 5, 5, True),
            # Virtual PP where num_layers not divisible by total virtual stages
            (50, 2, 7, False, False, None, None, True),
            # Edge case where num_layers per virtual rank is zero
            (4, 4, 4, False, False, None, None, True),
        ],
    )
    def test_layer_builder(
        self,
        num_layers,
        pipeline_model_parallel_size,
        virtual_pipeline_model_parallel_size,
        account_for_embedding_in_pipeline_split,
        account_for_loss_in_pipeline_split,
        first_pipeline_num_layers,
        last_pipeline_num_layers,
        should_assert_error,
    ):
        Utils.fake_initialize_model_parallel(
            tensor_model_parallel_size=1,
            pipeline_model_parallel_size=pipeline_model_parallel_size,
            virtual_pipeline_model_parallel_size=virtual_pipeline_model_parallel_size,
        )
        context = (
            pytest.raises((AssertionError, ValueError)) if should_assert_error else nullcontext()
        )
        with context:
            transformer_config = TransformerConfig(
                num_layers=num_layers,
                pipeline_model_parallel_size=pipeline_model_parallel_size,
                virtual_pipeline_model_parallel_size=virtual_pipeline_model_parallel_size,
                account_for_embedding_in_pipeline_split=account_for_embedding_in_pipeline_split,
                account_for_loss_in_pipeline_split=account_for_loss_in_pipeline_split,
                num_layers_in_first_pipeline_stage=first_pipeline_num_layers,
                num_layers_in_last_pipeline_stage=last_pipeline_num_layers,
                pipeline_dtype=torch.bfloat16,
                hidden_size=128,
                num_attention_heads=16,
            )
            total_build_layers = 0
            for i in range(pipeline_model_parallel_size):
                parallel_state.set_pipeline_model_parallel_rank(i)
                if virtual_pipeline_model_parallel_size is not None:
                    for j in range(virtual_pipeline_model_parallel_size):
                        num_layers_to_build = get_num_layers_to_build(transformer_config, j)
                        total_build_layers += num_layers_to_build
                else:
                    num_layers_to_build = get_num_layers_to_build(transformer_config)
                    total_build_layers += num_layers_to_build
        if not should_assert_error:
            assert (
                total_build_layers == num_layers
            ), f"total build layers {total_build_layers} should be equal to num_layers {num_layers}"
        parallel_state.set_pipeline_model_parallel_world_size(None)
        parallel_state.set_virtual_pipeline_model_parallel_world_size(None)


class TestProcessGroupTransformerBlock:
    def setup_method(self, method):
        Utils.destroy_model_parallel()

    def teardown_method(self, method):
        Utils.destroy_model_parallel()

    @pytest.mark.skipif(not torch.cuda.is_available(), reason="CUDA not available")
    @pytest.mark.skipif(
        version.parse(torch.__version__) < version.parse('2.3.0'),
        reason="Device mesh feature requires PyTorch 2.3 or later",
    )
    @pytest.mark.parametrize(
        "tp_size,cp_size,dp_size,use_custom_pg",
        [(2, 2, 2, True), (2, 4, 1, True), (2, 2, 2, False), (2, 4, 1, False)],
    )
    def test_pg_input_args(self, tp_size, cp_size, dp_size, use_custom_pg):
        """
        Test TransformerBlock with custom process groups.
        """
        Utils.initialize_model_parallel(
            tensor_model_parallel_size=tp_size, context_parallel_size=cp_size
        )
        model_parallel_device_manual_seed(123)
        if use_custom_pg:
            # Initialize torch.distributed if not already initialized
            if not torch.distributed.is_initialized():
                torch.distributed.init_process_group(backend='nccl')

            # Create HyperCommGrid with dimensions cp, tp, dp (reversed from device mesh order)
            grid = HyperCommGrid([cp_size, tp_size, dp_size], ["cp", "tp", "dp"])

            # Get process groups from HyperCommGrid
            tp_group = grid.create_pg("tp")
            cp_group = grid.create_pg("cp")

            # Create ModelCommProcessGroups with custom process groups
            model_comm_pgs = ModelCommProcessGroups(tp=tp_group, cp=cp_group)
        else:
            # Rely on TransformerBlock to create default process groups
            model_comm_pgs = None

        self.transformer_config = TransformerConfig(
            num_layers=2, hidden_size=64, num_attention_heads=4, use_cpu_initialization=True
        )
        transformer_layer_spec=get_gpt_layer_with_transformer_engine_spec() if HAVE_TE else get_gpt_layer_local_spec()
        self.transformer_block = TransformerBlock(
            self.transformer_config,
            transformer_layer_spec,
            model_comm_pgs=model_comm_pgs,
        )
        self.transformer_block.to(get_current_device())

        sequence_length = 128
        micro_batch_size = 1

        # [sequence length, batch size, hidden size]
        hidden_states = torch.ones(
            (sequence_length, micro_batch_size, self.transformer_block.config.hidden_size),
            device=get_current_device(),
        )

        hidden_states = self.transformer_block(hidden_states=hidden_states, attention_mask=None)

        assert hidden_states.shape[0] == sequence_length
        assert hidden_states.shape[1] == micro_batch_size
        assert hidden_states.shape[2] == self.transformer_block.config.hidden_size


class TestMixedProcessGroups:
    def setup_method(self, method):
        Utils.destroy_model_parallel()

    def teardown_method(self, method):
        Utils.destroy_model_parallel()

    @pytest.mark.skipif(
        version.parse(torch.__version__) < version.parse('2.3.0'),
        reason="Device mesh feature requires PyTorch 2.3 or later",
    )
    @pytest.mark.parametrize("tp_size,cp_size", [(2, 4)])
    def test_mixed_pg_transformer_block(self, tp_size, cp_size, monkeypatch):
        """
        Test TransformerBlock with custom process groups.
        """
        Utils.initialize_model_parallel(
            tensor_model_parallel_size=tp_size, context_parallel_size=cp_size
        )
        model_parallel_device_manual_seed(123)

        # Create a new build_layers method that uses interleaved attention
        def _build_layers_with_interleaved_attention(self):
            def build_layer(layer_spec, layer_number):
                fp8_init_context = get_fp8_context(self.config, layer_number - 1, is_init=True)
                if layer_number % 4 == 0:
                    config = self.local_attn_config
                    model_comm_pgs = self.local_pgs
                else:
                    config = self.config
                    model_comm_pgs = self.model_comm_pgs
                with fp8_init_context:
                    module = build_module(
                        layer_spec,
                        config=config,
                        layer_number=layer_number,
                        model_comm_pgs=model_comm_pgs,
                    )
                return module

            # Modify TransformerConfig and ModelCommProcessGroups for local attention
            self.local_attn_config = copy.deepcopy(self.config)
            self.local_pgs = ModelCommProcessGroups.use_mpu_process_groups()
            self.local_attn_config.context_parallel_size = 1
            self.local_pgs.cp = torch.distributed.new_group(ranks=[torch.distributed.get_rank()])

            # offset is implicit in TransformerLayer
            self.layers = torch.nn.ModuleList(
                [
                    build_layer(layer_spec, i + 1)
                    for i, layer_spec in enumerate(self.submodules.layer_specs)
                ]
            )

            # Copied from TransformerBlock.build_layers
            if self.submodules.layer_norm and self.post_process and self.post_layer_norm:
                self.final_layernorm = build_module(
                    self.submodules.layer_norm,
                    config=self.config,
                    hidden_size=self.config.hidden_size,
                    eps=self.config.layernorm_epsilon,
                )
            else:
                self.final_layernorm = None  # Either this or nn.Identity

        # Replace the default build_layers method
        monkeypatch.setattr(
            TransformerBlock, "_build_layers", _build_layers_with_interleaved_attention
        )

        self.transformer_config = TransformerConfig(
            num_layers=4,
            hidden_size=64,
            num_attention_heads=4,
            use_cpu_initialization=True,
            context_parallel_size=cp_size if HAVE_TE else 1,
            bf16=True,
        )
        transformer_layer_spec=get_gpt_layer_with_transformer_engine_spec() if HAVE_TE else get_gpt_layer_local_spec()
        self.transformer_block = TransformerBlock(
            self.transformer_config, transformer_layer_spec
        )
        self.transformer_block.to(get_current_device()).bfloat16()

        sequence_length = 128
        micro_batch_size = 1

        # [sequence length, batch size, hidden size]
        hidden_states = torch.ones(
            (sequence_length, micro_batch_size, self.transformer_block.config.hidden_size),
            dtype=torch.bfloat16,
            device=get_current_device(),
        )

        hidden_states = self.transformer_block(hidden_states=hidden_states, attention_mask=None)

        assert hidden_states.shape[0] == sequence_length
        assert hidden_states.shape[1] == micro_batch_size
        assert hidden_states.shape[2] == self.transformer_block.config.hidden_size


class TestPipelineParallelLayoutTransformerBlock:
    @pytest.mark.parametrize(
        "num_layers, pp_size, vpp_size, pipeline_model_parallel_layout, should_assert_error",
        [
            # No embedding layer provided
            (7, 2, 1, [["decoder"] * 6, ["decoder", "loss"]], True),
            # No loss layer provided
            (7, 2, 1, [["embedding"] + ["decoder"] * 6, ["decoder"]], True),
            # Invalid layer type
            (7, 2, 1, [["embedding"], ["invalid_type"] * 7 + ["loss"]], True),
            # Invalid pp size
            (7, 2, 2, [["embedding"], ["decoder"] * 7, ["loss"]], True),
            # Invalid layout
            (
                7,
                2,
                2,
                [[["embedding", "decoder"], ["decoder"] * 4], ["decoder"], ["decoder", "loss"]],
                True,
            ),
            # Invalid layout
            (
                7,
                2,
                1,
                [[["embedding", "decoder"], ["decoder"] * 4], ["decoder"] * 2 + ["loss"]],
                True,
            ),
            # Invalid layout
            (7, 2, 1, [[["embedding"] + ["decoder"] * 5], ["decoder"] * 2 + ["loss"]], True),
            # Usual pp case
            (
                7,
                2,
                2,
                [
                    [["embedding", "decoder"], ["decoder"] * 3],
                    [["decoder"] * 2, ["decoder", "loss"]],
                ],
                True,
            ),
            # Usual pp case
            (
                7,
                2,
                2,
                [["embedding", "decoder"], ["decoder"] * 4, ["decoder"], ["decoder", "loss"]],
                False,
            ),
            # Empty stage
            (7, 2, 2, [["embedding"], ["decoder"] * 7, [], ["loss"]], False),
            # Usual uneven vpp case with standalone embedding and loss layer
            (7, 2, 2, [["embedding"], ["decoder"] * 6, ["decoder"], ["loss"]], False),
        ],
    )
    def test_layer_builder(
        self, num_layers, pp_size, vpp_size, pipeline_model_parallel_layout, should_assert_error
    ):
        Utils.fake_initialize_model_parallel(
            tensor_model_parallel_size=1,
            pipeline_model_parallel_size=pp_size,
            virtual_pipeline_model_parallel_size=vpp_size,
        )
        context = (
            pytest.raises((AssertionError, ValueError)) if should_assert_error else nullcontext()
        )
        with context:
            transformer_config = TransformerConfig(
                num_layers=num_layers,
                pipeline_model_parallel_layout=pipeline_model_parallel_layout,
                pipeline_model_parallel_size=pp_size,
                pipeline_dtype=torch.bfloat16,
                hidden_size=128,
                num_attention_heads=16,
            )
            total_build_layers = 0
            for i in range(pp_size):
                parallel_state.set_pipeline_model_parallel_rank(i)
                for j in range(vpp_size):
                    total_build_layers += get_num_layers_to_build(transformer_config, vp_stage=j)
        if not should_assert_error:
            assert (
                total_build_layers == num_layers
            ), f"total build layers {total_build_layers} should be equal to num_layers {num_layers}"
        parallel_state.set_pipeline_model_parallel_world_size(None)
        parallel_state.set_virtual_pipeline_model_parallel_world_size(None)

    @pytest.mark.parametrize(
        ('pipeline_model_parallel_layout', 'layer_number_golden_answer'),
        [
            (
                [
                    ["embedding"],
                    ["decoder"],
                    ["decoder"] * 2,
                    ["decoder"],
                    [],
                    ["decoder"],
                    ["decoder"],
                    ["decoder"] * 2 + ["loss"],
                ],
                [[[], []], [[1], [5]], [[2, 3], [6]], [[4], [7, 8]]],
            )
        ],
    )
    def test_layout_layer_number(self, pipeline_model_parallel_layout, layer_number_golden_answer):
        tp_size = 1
        pp_size = 4
        vpp_size = 2
        Utils.initialize_model_parallel(
            tensor_model_parallel_size=tp_size,
            pipeline_model_parallel_size=pp_size,
            virtual_pipeline_model_parallel_size=vpp_size,
        )
<<<<<<< HEAD
        model_parallel_device_manual_seed(123)
=======
        model_parallel_cuda_manual_seed(123)
>>>>>>> 3450806c
        torch.manual_seed(123)

        # Initialize GPT model
        default_config_kwargs = dict(
            num_layers=8,
            hidden_size=8,
            num_attention_heads=8,
            use_cpu_initialization=True,
            pipeline_dtype=torch.bfloat16,
            bf16=True,
            tensor_model_parallel_size=tp_size,
            pipeline_model_parallel_size=pp_size,
            virtual_pipeline_model_parallel_size=vpp_size,
            pipeline_model_parallel_layout=pipeline_model_parallel_layout,
        )
        transformer_config = TransformerConfig(**default_config_kwargs)
        gpt_model = []
<<<<<<< HEAD
        transformer_layer_spec=get_gpt_layer_with_transformer_engine_spec() if HAVE_TE else get_gpt_layer_local_spec()
=======
>>>>>>> 3450806c
        for i in range(vpp_size):
            pre_process = mpu.is_pipeline_first_stage(ignore_virtual=False, vp_stage=i)
            post_process = mpu.is_pipeline_last_stage(ignore_virtual=False, vp_stage=i)
            this_model = GPTModel(
                config=transformer_config,
<<<<<<< HEAD
                transformer_layer_spec=transformer_layer_spec,
=======
                transformer_layer_spec=get_gpt_layer_with_transformer_engine_spec(),
>>>>>>> 3450806c
                vocab_size=128,
                max_sequence_length=4,
                pre_process=pre_process,
                post_process=post_process,
                vp_stage=i,
            )
            this_model.model_type = ModelType.encoder_or_decoder
            gpt_model.append(this_model)

        pp_rank = parallel_state.get_pipeline_model_parallel_rank()
        for vpp_rank in range(vpp_size):
            layers = gpt_model[vpp_rank].decoder.layers
            layer_numbers = [l.layer_number for l in layers]
            golden_answer_curr_stage = layer_number_golden_answer[pp_rank][vpp_rank]
            assert len(layers) == len(
                golden_answer_curr_stage
            ), f"{pp_rank=}, {vpp_rank=}, {len(layers)=}, {len(golden_answer_curr_stage)=}"
            assert (
                layer_numbers == golden_answer_curr_stage
            ), f"{pp_rank=}, {vpp_rank=}, {layer_numbers=}, {golden_answer_curr_stage=}"
        Utils.destroy_model_parallel()

    @pytest.mark.parametrize(
        "pp_size, input_layout_str, input_layout_list",
        [
            (
                2,
                "Et|t*4|t|tL",
                [["embedding", "decoder"], ["decoder"] * 4, ["decoder"], ["decoder", "loss"]],
            ),
            (2, "E|t*6|t|L", [["embedding"], ["decoder"] * 6, ["decoder"], ["loss"]]),
            (
                4,
                "E|t|t*2|t||(t|)*2,t*2,L",
                [
                    ["embedding"],
                    ["decoder"],
                    ["decoder"] * 2,
                    ["decoder"],
                    [],
                    ["decoder"],
                    ["decoder"],
                    ["decoder"] * 2 + ["loss"],
                ],
            ),
            (
                8,
                "Et*3|(tt|)*29,m|L",
                [["embedding"] + ["decoder"] * 3] + [["decoder"] * 2] * 29 + [["mtp"], ["loss"]],
            ),
            (
                16,
                "Et*2|(tt|)*29,t|mL",
                [["embedding"] + ["decoder"] * 2]
                + [["decoder"] * 2] * 29
                + [["decoder"]]
                + [["mtp", "loss"]],
            ),
        ],
    )
    def test_parsing_layout_from_str(self, pp_size, input_layout_str, input_layout_list):
        parsed_layout_from_str = PipelineParallelLayerLayout.from_str(input_layout_str, pp_size)
        parsed_layout_baseline = PipelineParallelLayerLayout(input_layout_list, pp_size)
        assert parsed_layout_from_str.layout == parsed_layout_baseline.layout
        assert (
            parsed_layout_from_str.virtual_pipeline_model_parallel_size
            == parsed_layout_baseline.virtual_pipeline_model_parallel_size
        )<|MERGE_RESOLUTION|>--- conflicted
+++ resolved
@@ -9,22 +9,13 @@
 import pytest 
 from packaging import version
 
-<<<<<<< HEAD
 from megatron.core.models.gpt.gpt_layer_specs import get_gpt_layer_with_transformer_engine_spec, get_gpt_layer_local_spec
-from megatron.core.transformer.transformer_block import TransformerBlock
-=======
->>>>>>> 3450806c
 from megatron.core import mpu, parallel_state
 from megatron.core.fp8_utils import get_fp8_context
 from megatron.core.hyper_comm_grid import HyperCommGrid
-from megatron.core.models.gpt.gpt_layer_specs import get_gpt_layer_with_transformer_engine_spec
 from megatron.core.models.gpt.gpt_model import GPTModel
 from megatron.core.process_groups_config import ModelCommProcessGroups
-<<<<<<< HEAD
 from megatron.core.tensor_parallel.random import model_parallel_device_manual_seed
-=======
-from megatron.core.tensor_parallel.random import model_parallel_cuda_manual_seed
->>>>>>> 3450806c
 from megatron.core.transformer.enums import ModelType
 from megatron.core.transformer.pipeline_parallel_layer_layout import PipelineParallelLayerLayout
 from megatron.core.transformer.spec_utils import build_module
@@ -543,11 +534,7 @@
             pipeline_model_parallel_size=pp_size,
             virtual_pipeline_model_parallel_size=vpp_size,
         )
-<<<<<<< HEAD
         model_parallel_device_manual_seed(123)
-=======
-        model_parallel_cuda_manual_seed(123)
->>>>>>> 3450806c
         torch.manual_seed(123)
 
         # Initialize GPT model
@@ -565,20 +552,13 @@
         )
         transformer_config = TransformerConfig(**default_config_kwargs)
         gpt_model = []
-<<<<<<< HEAD
         transformer_layer_spec=get_gpt_layer_with_transformer_engine_spec() if HAVE_TE else get_gpt_layer_local_spec()
-=======
->>>>>>> 3450806c
         for i in range(vpp_size):
             pre_process = mpu.is_pipeline_first_stage(ignore_virtual=False, vp_stage=i)
             post_process = mpu.is_pipeline_last_stage(ignore_virtual=False, vp_stage=i)
             this_model = GPTModel(
                 config=transformer_config,
-<<<<<<< HEAD
                 transformer_layer_spec=transformer_layer_spec,
-=======
-                transformer_layer_spec=get_gpt_layer_with_transformer_engine_spec(),
->>>>>>> 3450806c
                 vocab_size=128,
                 max_sequence_length=4,
                 pre_process=pre_process,
