# Copyright (c) 2023, NVIDIA CORPORATION. All rights reserved.


from megatron.core.device_utils import get_current_device
from megatron.core.models.gpt.gpt_layer_specs import get_gpt_layer_with_transformer_engine_spec, get_gpt_layer_local_spec
import pytest
import torch

from megatron.core import parallel_state
from megatron.core.dist_checkpointing.mapping import ShardedObject, ShardedTensor
<<<<<<< HEAD
from megatron.core.transformer.transformer_layer import TransformerLayer
from megatron.core.tensor_parallel.random import model_parallel_device_manual_seed
=======
from megatron.core.inference.contexts import StaticInferenceContext
from megatron.core.models.gpt.gpt_layer_specs import get_gpt_layer_with_transformer_engine_spec
from megatron.core.tensor_parallel.random import model_parallel_cuda_manual_seed
>>>>>>> 65017523
from megatron.core.transformer.transformer_config import TransformerConfig
from megatron.core.transformer.transformer_layer import (
    TransformerLayer,
    get_transformer_layer_offset,
)
from tests.unit_tests.test_utilities import Utils

try:
    import transformer_engine  # pylint: disable=unused-import
    HAVE_TE =True
except ImportError:
    HAVE_TE = False

class TestParallelTransformerLayer:

    def setup_method(self, method):
        Utils.initialize_model_parallel(1,1)
        model_parallel_device_manual_seed(123)
        transformer_config = TransformerConfig(num_layers=2, hidden_size=12, num_attention_heads=4, use_cpu_initialization=True)
        layer_spec = get_gpt_layer_with_transformer_engine_spec() if HAVE_TE else get_gpt_layer_local_spec()
        self.parallel_transformer_layer = TransformerLayer(transformer_config,
                                                           layer_spec.submodules)

    def teardown_method(self, method):
        Utils.destroy_model_parallel()

    def test_constructor(self):
        parallel_transformer_layer = self.parallel_transformer_layer
        assert isinstance(parallel_transformer_layer, TransformerLayer)
        assert parallel_transformer_layer.layer_number == 1

        num_weights = sum([p.numel() for p in parallel_transformer_layer.parameters()])
        assert num_weights == 1884

    def test_gpu_forward(self):
        parallel_transformer_layer = self.parallel_transformer_layer
        config: TransformerConfig = parallel_transformer_layer.config
        sequence_length = 32
        micro_batch_size = 2
        parallel_transformer_layer.to(device=get_current_device())

        # [sequence length, batch size, hidden size]
        hidden_states = torch.ones((sequence_length, micro_batch_size, config.hidden_size))
        hidden_states = hidden_states.to(device=get_current_device())

        attention_mask = torch.ones((1, 1, sequence_length, sequence_length), dtype=bool).to(device=get_current_device())

        hidden_states, context = parallel_transformer_layer(
            hidden_states=hidden_states, attention_mask=attention_mask
        )
        assert hidden_states.shape[0] == sequence_length
        assert hidden_states.shape[1] == micro_batch_size
        assert hidden_states.shape[2] == config.hidden_size

    def test_chunked_mlp(self):
        with torch.no_grad():

            def test(
                num_layers,
                hidden_size,
                num_attention_heads,
                mlp_chunks_for_prefill,
                hidden_states,
                inference_context,
            ):

                transformer_config = TransformerConfig(
                    num_layers=2,
                    hidden_size=12,
                    num_attention_heads=4,
                    mlp_chunks_for_prefill=4,
                    add_bias_linear=True,
                    use_cpu_initialization=True,
                )
                parallel_transformer_layer = TransformerLayer(
                    transformer_config, get_gpt_layer_with_transformer_engine_spec().submodules
                )

                parallel_transformer_layer.cuda()

                hidden_states, context = parallel_transformer_layer(
                    hidden_states=hidden_states,
                    attention_mask=attention_mask,
                    inference_context=inference_context,
                )

                return hidden_states, context

            num_layers = 2
            hidden_size = 12
            num_attention_heads = 4

            sequence_length = 32
            micro_batch_size = 2

            # [sequence length, batch size, hidden size]
            input_hidden_states = torch.ones((sequence_length, micro_batch_size, hidden_size))
            input_hidden_states = input_hidden_states.cuda()

            attention_mask = torch.ones((1, 1, sequence_length, sequence_length), dtype=bool).cuda()

            inference_context = StaticInferenceContext(
                max_batch_size=micro_batch_size, max_sequence_length=sequence_length
            )

            outputs = {}

            for mlp_chunks_for_prefill in [1, 4]:
                hidden_states, context = test(
                    num_layers,
                    hidden_size,
                    num_attention_heads,
                    mlp_chunks_for_prefill,
                    input_hidden_states,
                    inference_context,
                )
                assert hidden_states.shape[0] == sequence_length
                assert hidden_states.shape[1] == micro_batch_size
                assert hidden_states.shape[2] == hidden_size

                outputs[mlp_chunks_for_prefill] = (hidden_states, context)

        assert torch.equal(outputs[1][0], outputs[4][0])

    def test_get_layer_offset(self):
        config = self.parallel_transformer_layer.config
        assert get_transformer_layer_offset(config) == 0

    @pytest.mark.parametrize('order', ['tp-pp-dp', 'tp-dp-pp'])
    @pytest.mark.parametrize('tp_pp', [(4, 2), (1, 1), (8, 1), (2, 2)])
    def test_sharded_state_dict(self, tp_pp, order):
        Utils.destroy_model_parallel()
        Utils.initialize_model_parallel(*tp_pp, order=order)

        model_parallel_device_manual_seed(123)
        transformer_config = TransformerConfig(num_layers=2, hidden_size=128, num_attention_heads=8, use_cpu_initialization=True)
        layer_spec = get_gpt_layer_with_transformer_engine_spec() if HAVE_TE else get_gpt_layer_local_spec()
        parallel_transformer_layer = TransformerLayer(transformer_config,
                                                      layer_spec.submodules)

        sharded_state_dict = parallel_transformer_layer.sharded_state_dict()

        extra_states = {k: v for k, v in sharded_state_dict.items() if k.endswith('extra_state')}
        sharded_tensors = {
            k: v for k, v in sharded_state_dict.items() if not k.endswith('extra_state')
        }
        assert all(isinstance(t, ShardedObject) for t in extra_states.values())
        assert all(isinstance(t, ShardedTensor) for t in sharded_tensors.values())

        # Test all local shapes
        tensor_local_shapes = {k: v.local_shape for k, v in sharded_tensors.items()}
        tp_size = parallel_state.get_tensor_model_parallel_world_size()
        assert tensor_local_shapes == get_tensor_shapes_for_tp(transformer_config, tp_size)

        # Test all global shapes. Prepend num layers in front of expected shapes
        tensor_global_shapes = {k: v.global_shape for k, v in sharded_tensors.items()}
        expected_global_shapes = get_tensor_shapes_for_tp(transformer_config, 1)
        assert tensor_global_shapes == expected_global_shapes

        # Test ShardedTensor keys
        if HAVE_TE:
            # When HAVE_TE is False, layer spec submodule uses a key map so following test is not valid
            for state_dict_key, sh_ten in sharded_tensors.items():
                assert state_dict_key == sh_ten.key
        
        Utils.destroy_model_parallel()
        Utils.initialize_model_parallel(1, 1)


def get_tensor_shapes_for_tp(transformer_config, tp_size):
    hs = transformer_config.hidden_size
    if HAVE_TE:
        return {
            'mlp.linear_fc1.layer_norm_weight': (hs,),
            'mlp.linear_fc1.layer_norm_bias': (hs,),
            'mlp.linear_fc1.weight': (hs * 4 // tp_size, hs),
            'mlp.linear_fc1.bias': (hs * 4 // tp_size,),
            'mlp.linear_fc2.weight': (hs, hs * 4 // tp_size),
            'mlp.linear_fc2.bias': (hs,),
            'self_attention.linear_proj.weight': (hs, hs // tp_size),
            'self_attention.linear_proj.bias': (hs,),
            'self_attention.linear_qkv.layer_norm_weight': (hs,),
            'self_attention.linear_qkv.layer_norm_bias': (hs,),
            'self_attention.linear_qkv.weight': (hs * 3 // tp_size, hs),
            'self_attention.linear_qkv.bias': (hs * 3 // tp_size,),
        }

    else:
        return {
            'input_layernorm.weight': (hs,), 
            'input_layernorm.bias': (hs,), 
            'self_attention.linear_proj.weight': (hs, hs // tp_size), 
            'self_attention.linear_proj.bias': (hs,),
            'self_attention.linear_qkv.weight': (hs * 3 // tp_size, hs),
            'self_attention.linear_qkv.bias':  (hs * 3 // tp_size,),
            'pre_mlp_layernorm.weight': (hs,), 
            'pre_mlp_layernorm.bias': (hs,),
            'mlp.linear_fc1.weight': (hs * 4 // tp_size, hs),
            'mlp.linear_fc1.bias': (hs * 4 // tp_size,),
            'mlp.linear_fc2.weight': (hs, hs * 4 // tp_size), 
            'mlp.linear_fc2.bias': (hs,),
        }<|MERGE_RESOLUTION|>--- conflicted
+++ resolved
@@ -8,14 +8,8 @@
 
 from megatron.core import parallel_state
 from megatron.core.dist_checkpointing.mapping import ShardedObject, ShardedTensor
-<<<<<<< HEAD
-from megatron.core.transformer.transformer_layer import TransformerLayer
+from megatron.core.inference.contexts import StaticInferenceContext
 from megatron.core.tensor_parallel.random import model_parallel_device_manual_seed
-=======
-from megatron.core.inference.contexts import StaticInferenceContext
-from megatron.core.models.gpt.gpt_layer_specs import get_gpt_layer_with_transformer_engine_spec
-from megatron.core.tensor_parallel.random import model_parallel_cuda_manual_seed
->>>>>>> 65017523
 from megatron.core.transformer.transformer_config import TransformerConfig
 from megatron.core.transformer.transformer_layer import (
     TransformerLayer,
@@ -90,11 +84,12 @@
                     add_bias_linear=True,
                     use_cpu_initialization=True,
                 )
+                layer_spec = get_gpt_layer_with_transformer_engine_spec() if HAVE_TE else get_gpt_layer_local_spec()
                 parallel_transformer_layer = TransformerLayer(
-                    transformer_config, get_gpt_layer_with_transformer_engine_spec().submodules
-                )
-
-                parallel_transformer_layer.cuda()
+                    transformer_config, layer_spec.submodules
+                )
+
+                parallel_transformer_layer.to(get_current_device())
 
                 hidden_states, context = parallel_transformer_layer(
                     hidden_states=hidden_states,
@@ -113,9 +108,9 @@
 
             # [sequence length, batch size, hidden size]
             input_hidden_states = torch.ones((sequence_length, micro_batch_size, hidden_size))
-            input_hidden_states = input_hidden_states.cuda()
-
-            attention_mask = torch.ones((1, 1, sequence_length, sequence_length), dtype=bool).cuda()
+            input_hidden_states = input_hidden_states.to(get_current_device())
+
+            attention_mask = torch.ones((1, 1, sequence_length, sequence_length), dtype=bool).to(get_current_device())
 
             inference_context = StaticInferenceContext(
                 max_batch_size=micro_batch_size, max_sequence_length=sequence_length
