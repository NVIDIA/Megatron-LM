--- conflicted
+++ resolved
@@ -149,11 +149,8 @@
     saver.add_arguments(parser)
     args = parser.parse_args()
 
-<<<<<<< HEAD
+    # Initialize queue
     mp.set_start_method('spawn')
-=======
-    # Initialize queue
->>>>>>> bf341cb4
     queue = mp.Queue(maxsize=args.max_queue_size)
 
     # Start saver process.
