--- conflicted
+++ resolved
@@ -73,15 +73,11 @@
             "mlp_fc1_bias" : "mlp.linear_fc1.bias",
             "mlp_fc2_weight" : "mlp.linear_fc2.weight",
             "mlp_fc2_bias" : "mlp.linear_fc2.bias",
-<<<<<<< HEAD
 
-        } | extra_layer_schema, prefix=prefix)
-=======
             # xielu weights
             "mlp_xielu_alpha_p" : "mlp.activation_func.alpha_p",
             "mlp_xielu_alpha_n" : "mlp.activation_func.alpha_n",
-        })
->>>>>>> 1e2ff27f
+        } | extra_layer_schema, prefix=prefix)
 
 
 class CoreTESchema(CoreSchema):
@@ -144,16 +140,11 @@
 
             **{f"mlp_fc1_weight.{expert_idx}" : f"mlp.experts.local_experts.{expert_idx}.linear_fc1.weight" for expert_idx in range(num_local_experts) },
             **{f"mlp_fc2_weight.{expert_idx}" : f"mlp.experts.local_experts.{expert_idx}.linear_fc2.weight" for expert_idx in range(num_local_experts) },
-<<<<<<< HEAD
 
-        } | extra_layer_schema, prefix=prefix)
-=======
-            
             # xielu weights
             **{f"mlp_xielu_alpha_p.{expert_idx}" : f"mlp.experts.local_experts.{expert_idx}.activation_func.alpha_p.weight" for expert_idx in range(num_local_experts) },
             **{f"mlp_xielu_alpha_n.{expert_idx}" : f"mlp.experts.local_experts.{expert_idx}.activation_func.alpha_n.weight" for expert_idx in range(num_local_experts) },
-        })
->>>>>>> 1e2ff27f
+        } | extra_layer_schema, prefix=prefix)
 
 
 def get_model_schema(
