--- conflicted
+++ resolved
@@ -90,11 +90,8 @@
     check_for_arg('bert_binary_head')
     check_for_arg('disable_bias_linear', False)
     check_for_arg('params_dtype')
-<<<<<<< HEAD
     check_for_arg('attention_head_type')
-=======
     check_for_arg('swiglu', False)
->>>>>>> 37563bc1
 
     # Determine how to make our models
     if args.model_type == 'GPT':
@@ -230,66 +227,6 @@
     queue_put("embeddings", message)
 
     total_layer_num = 0
-<<<<<<< HEAD
-    for pp_rank in range(pp_size):
-        if pp_rank > 0:
-            mpu.initialize.set_pipeline_model_parallel_rank(pp_rank)
-            post_process = pp_rank == pp_size - 1
-            models = get_models(tp_size, md.params_dtype, False, post_process)
-        for layer_num in range(len(models[0].language_model.encoder.layers)):
-            message = {}
-
-            # Get non-parallel tensors from tp_rank 0
-            layer = models[0].language_model.encoder.layers[layer_num]
-            message["input layernorm weight"] = layer.input_layernorm.weight.data
-            message["input layernorm bias"] = layer.input_layernorm.bias.data
-            message["dense bias"] = layer.self_attention.dense.bias.data
-            message["post layernorm weight"] = layer.post_attention_layernorm.weight.data
-            message["post layernorm bias"] = layer.post_attention_layernorm.bias.data
-            message["mlp l1 bias"] = layer.mlp.dense_4h_to_h.bias.data
-            if margs.attention_head_type == "multiquery":
-                # MQA: kv is shared across tp-ranks
-                message["kv weight"] = layer.self_attention.key_value.weight.data
-                message["kv bias"] = layer.self_attention.key_value.bias.data
-
-            # Grab all parallel tensors for this layer
-            qkv_weight = []
-            qkv_bias = []
-            q_weight = []
-            q_bias = []
-            dense_weight = []
-            mlp_l0_weight = []
-            mlp_l0_bias = []
-            mlp_l1_weight = []
-            for tp_rank, model in enumerate(models):
-                layer = model.language_model.encoder.layers[layer_num]
-                if margs.attention_head_type == "multihead":
-                    qkv_weight.append(layer.self_attention.query_key_value.weight.data)
-                    qkv_bias.append(layer.self_attention.query_key_value.bias.data)
-                elif margs.attention_head_type == "multiquery":
-                    q_weight.append(layer.self_attention.query.weight.data)
-                    q_bias.append(layer.self_attention.query.bias.data)
-                dense_weight.append(layer.self_attention.dense.weight.data)
-                mlp_l0_weight.append(layer.mlp.dense_h_to_4h.weight.data)
-                mlp_l0_bias.append(layer.mlp.dense_h_to_4h.bias.data)
-                mlp_l1_weight.append(layer.mlp.dense_4h_to_h.weight.data)
-
-            # concat them
-            if margs.attention_head_type == "multihead":
-                message["qkv weight"] = torch.cat(qkv_weight, dim=0)
-                message["qkv bias"] = torch.cat(qkv_bias, dim=0)
-            elif margs.attention_head_type == "multiquery":
-                message["q weight"] = torch.cat(q_weight, dim=0)
-                message["q bias"] = torch.cat(q_bias, dim=0)
-            message["dense weight"] = torch.cat(dense_weight, dim=1)
-            message["mlp l0 weight"] = torch.cat(mlp_l0_weight, dim=0)
-            message["mlp l0 bias"] = torch.cat(mlp_l0_bias, dim=0)
-            message["mlp l1 weight"] = torch.cat(mlp_l1_weight, dim=1)
-
-            queue_put(f"transformer layer {total_layer_num}", message)
-
-            total_layer_num = total_layer_num + 1
-=======
     for vp_rank in range(vp_size):
         mpu.set_virtual_pipeline_model_parallel_rank(vp_rank)
         for pp_rank in range(pp_size):
@@ -310,22 +247,35 @@
                 if md.linear_bias:
                     message["dense bias"] = layer.self_attention.dense.bias.data
                     message["mlp l1 bias"] = layer.mlp.dense_4h_to_h.bias.data
+                if md.attention_head_type == "multiquery":
+                    # MQA: kv is shared across tp-ranks
+                    message["kv weight"] = layer.self_attention.key_value.weight.data
+                    if md.linear_bias:
+                        message["kv bias"] = layer.self_attention.key_value.bias.data
 
                 # Grab all parallel tensors for this layer
                 qkv_weight = []
                 qkv_bias = []
+                q_weight = []
+                q_bias = []
                 dense_weight = []
                 mlp_l0_weight = []
                 mlp_l0_bias = []
                 mlp_l1_weight = []
                 for tp_rank, model in enumerate(models):
                     layer = model.language_model.encoder.layers[layer_num]
-                    qkv_weight.append(layer.self_attention.query_key_value.weight.data)
+                    if md.attention_head_type == "multihead":
+                        qkv_weight.append(layer.self_attention.query_key_value.weight.data)
+                        if md.linear_bias:
+                            qkv_bias.append(layer.self_attention.query_key_value.bias.data)
+                    elif md.attention_head_type == "multiquery":
+                        q_weight.append(layer.self_attention.query.weight.data)
+                        if md.linear_bias:
+                            q_bias.append(layer.self_attention.query.bias.data)
                     dense_weight.append(layer.self_attention.dense.weight.data)
                     mlp_l0_weight.append(layer.mlp.dense_h_to_4h.weight.data)
                     mlp_l1_weight.append(layer.mlp.dense_4h_to_h.weight.data)
                     if md.linear_bias:
-                        qkv_bias.append(layer.self_attention.query_key_value.bias.data)
                         mlp_l0_bias.append(layer.mlp.dense_h_to_4h.bias.data)
 
                 # Handle gated linear units
@@ -339,11 +289,18 @@
                     message["mlp l0 weight"] = torch.cat(mlp_l0_weight, dim=0)
 
                 # simple concat of the rest
-                message["qkv weight"] = torch.cat(qkv_weight, dim=0)
+                if md.attention_head_type == "multihead":
+                    message["qkv weight"] = torch.cat(qkv_weight, dim=0)
+                    if md.linear_bias:
+                        message["qkv bias"] = torch.cat(qkv_bias, dim=0)
+                elif md.attention_head_type == "multiquery":
+                    message["q weight"] = torch.cat(q_weight, dim=0)
+                    if md.linear_bias:
+                        message["q bias"] = torch.cat(q_bias, dim=0)
+                
                 message["dense weight"] = torch.cat(dense_weight, dim=1)
                 message["mlp l1 weight"] = torch.cat(mlp_l1_weight, dim=1)
                 if md.linear_bias:
-                    message["qkv bias"] = torch.cat(qkv_bias, dim=0)
                     if md.swiglu:
                         for tp_rank in range(tp_size):
                             mlp_l0_bias[tp_rank] = torch.chunk(mlp_l0_bias[tp_rank], 2, dim=0)
@@ -355,7 +312,6 @@
                 queue_put(f"transformer layer {total_layer_num}", message)
 
                 total_layer_num = total_layer_num + 1
->>>>>>> 37563bc1
 
     # Send final layernorm from tp_rank 0
     message = {
