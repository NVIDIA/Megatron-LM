import argparse
from collections.abc import Mapping
import concurrent.futures
import os
import sys

import torch

def add_arguments(parser):
    group = parser.add_argument_group(title='Megatron saver')

    group.add_argument('--megatron-path', type=str, default=None,
                       help='Base directory of Megatron repository')

    group.add_argument('--target-tensor-parallel-size', type=int,
                       help='Target tensor model parallel size, defaults to the tensor parallel size '
                       'in the input checkpoint if provided by the loader, otherwise to 1')
    group.add_argument('--target-pipeline-parallel-size', type=int,
                       help='Target tensor model parallel size, default to the pipeline parall size '
                       'in the input checkpoint if provided by the loader, otherwise to 1')

def save_checkpoint(queue, args):

    # Search in directory above this
    sys.path.append(os.path.abspath(
        os.path.join(os.path.dirname(__file__),
                     os.path.pardir)))
    if args.megatron_path is not None:
        sys.path.insert(0, args.megatron_path)

    try:
        from megatron.arguments import (parse_args, validate_args)
        from megatron.checkpointing import save_checkpoint
        from megatron.global_vars import set_global_variables, get_args
        from megatron.core.enums import ModelType
        from megatron.tokenizer.tokenizer import _vocab_size_with_padding
        from megatron import fused_kernels
        from megatron.core import mpu
    except ModuleNotFoundError:
        print("Unable to import Megatron, please specify the path to Megatron using --megatron-path. Exiting.")
        exit(1)

    def queue_get(name=None):
        val = queue.get()
        if val == "exit":
            print("Loader exited, exiting saver")
            exit(1)
        if name is not None and args.checking and val["name"] != name:
            val_name = val["name"]
            print(f'Unexpected message. Expecting "{name}" but got "{val_name}". Exiting saver.')
            exit(1)
        if name is not None:
            print(f"received {name}")
        return val

    def check_message(msg):
        if not args.checking:
            return
        msg_name = msg.pop("name")
        if len(msg.keys()) > 0:
            print(f"Unexpected values in {msg_name}:")
            for key in msg.keys():
                print(f"   {key}")
            print(f"Exiting. If you want to ignore this, use the argument --no-checking.")
            exit(1)


    md = queue_get()

    if args.target_tensor_parallel_size is None:
        if hasattr(md, 'previous_tensor_parallel_size'):
            args.target_tensor_parallel_size = md.previous_tensor_parallel_size
        else:
            print("loader did not provide a tensor parallel size and --target-tensor-parallel-size not provided on command line. "
                  "Default to 1.")
            args.target_tensor_parallel_size = 1

    if args.target_pipeline_parallel_size is None:
        if hasattr(md, 'previous_pipeline_parallel_size'):
            args.target_pipeline_parallel_size = md.previous_pipeline_parallel_size
        else:
            print("loader did not provide a pipeline parallel size and --target-pipeline-parallel-size not provided on command line. "
                  "Default to 1.")
            args.target_pipeline_parallel_size = 1


    # Arguments do sanity checks on the world size, but we don't care,
    # so trick it into thinking we are plenty of processes
    if args.target_tensor_parallel_size is not None and args.target_pipeline_parallel_size is not None:
        os.environ["WORLD_SIZE"] = f'{args.target_tensor_parallel_size * args.target_pipeline_parallel_size}'

    # We want all arguments to come from us
    sys.argv = ['script.py',
                '--num-layers', str(md.num_layers),
                '--hidden-size', str(md.hidden_size),
                '--seq-length', str(md.seq_length),
                '--num-attention-heads', str(md.num_attention_heads),
                '--max-position-embeddings', str(md.max_position_embeddings),
                '--attention-head-type', str(md.attention_head_type),
                '--tokenizer-type', str(md.tokenizer_type),
                '--tensor-model-parallel-size', str(args.target_tensor_parallel_size),
                '--pipeline-model-parallel-size', str(args.target_pipeline_parallel_size),
                '--no-masked-softmax-fusion',
                '--no-bias-gelu-fusion',
                '--no-bias-dropout-fusion',
                '--no-async-tensor-model-parallel-allreduce',
                '--use-cpu-initialization',
                '--micro-batch-size', '1',
                '--no-load-optim',
                '--no-load-rng',
                '--no-save-optim',
                '--no-save-rng',
                '--no-initialization',
                '--save-interval', '1',
                '--save', args.save_dir
                ]

    if md.make_vocab_size_divisible_by is not None:
        sys.argv.extend(['--make-vocab-size-divisible-by', str(md.make_vocab_size_divisible_by)])
    if md.params_dtype == torch.float16:
        sys.argv.append('--fp16')
    elif md.params_dtype == torch.bfloat16:
        sys.argv.append('--bf16')

    if md.output_layer:
        sys.argv.append('--untie-embeddings-and-output-weights')
    if not md.position_embeddings:
        sys.argv.append('--no-position-embedding')
    if not md.linear_bias:
        sys.argv.append('--disable-bias-linear')

    if md.model_type == 'BERT' and not md.bert_binary_head:
        sys.argv.append('--bert-no-binary-head')

    margs = parse_args()


    if hasattr (md, 'checkpoint_args'):
        # These are arguments that we are either changing, or cause problems for validation if they are set
        # Note that some of these deal with T5 so will need to be changed if we support T5.
        args_to_keep = ['tensor_model_parallel_size', 'pipeline_model_parallel_size', 'params_dtype',
                        'num_layers_per_virtual_pipeline_stage', 'virtual_pipeline_model_parallel_size',
                        'masked_softmax_fusion', 'bias_gelu_fusion', 'bias_dropout_fusion',
                        'sequence_parallel', 'async_tensor_model_parallel_allreduce',
                        'no_load_optim', 'no_load_rng', 'no_save_optim', 'no_save_rng',
                        'vocab_file', 'tokenizer_model',
                        'save_interval', 'save',
                        'perform_initialization', 'use_cpu_initialization',
                        'encoder_num_layers', 'encoder_seq_length',
                        'distribute_saved_activations',
                        'train_iters', 'lr_decay_iters', 'lr_warmup_iters', 'lr_warmup_fraction',
                        'start_weight_decay', 'end_weight_decay']


        for arg, value in vars(md.checkpoint_args).items():
            if arg in args_to_keep:
                continue
            if not hasattr(margs, arg):
                print(f"Checkpoint had argument {arg} but new arguments does not have this.")
                continue
            if getattr(margs, arg) != value:
                print(f"Overwriting default {arg} value {getattr(margs, arg)} with value from checkpoint {value}.")
                setattr(margs, arg, value)

    validate_args(margs)

    set_global_variables(margs)

    # margs = megatron args
    margs = get_args()

    if hasattr(md, 'consumed_train_samples'):
        margs.consumed_train_samples = md.consumed_train_samples
        margs.consumed_valid_samples = md.consumed_valid_samples
        print(f"Setting consumed_train_samples to {margs.consumed_train_samples}"
              f" and consumed_valid_samples to {margs.consumed_valid_samples}")
    else:
        print("consumed_train_samples not provided.")

    # Determine how to make our models
    if md.model_type == 'GPT':
        from pretrain_gpt import model_provider
        margs.model_type = ModelType.encoder_or_decoder
    elif md.model_type == 'BERT':
        from pretrain_bert import model_provider
        margs.model_type = ModelType.encoder_or_decoder
    else:
        raise Exception(f'unrecognized model type: {args.model_type}')

    def get_models(count, dtype, pre_process, post_process):
        models = [model_provider(pre_process, post_process).to(dtype) for _ in range(count)]
        return models

    # fake initializing distributed
    mpu.set_tensor_model_parallel_world_size(args.target_tensor_parallel_size)
    mpu.set_pipeline_model_parallel_world_size(args.target_pipeline_parallel_size)
    mpu.set_tensor_model_parallel_rank(0)
    mpu.set_pipeline_model_parallel_rank(0)
    fused_kernels.load(margs)

    # Embeddings
    #-----------
    embeddings_msg = queue_get("embeddings")

    if md.position_embeddings:
        pos_embed = embeddings_msg.pop("position embeddings")
    orig_word_embed = embeddings_msg.pop("word embeddings")
    check_message(embeddings_msg)

    # Deal with padding
    if md.true_vocab_size is not None:
        # figure out what our padded vocab size is
        orig_vocab_size = orig_word_embed.shape[0]
        margs.padded_vocab_size = _vocab_size_with_padding(md.true_vocab_size, margs)

        # Cut out extra padding we don't need
        if orig_vocab_size > margs.padded_vocab_size:
            full_word_embed = orig_word_embed[0:margs.padded_vocab_size,:]

        # Expanding embedding to larger size by replicating final entry
        elif orig_vocab_size < margs.padded_vocab_size:
            padding_size = margs.padded_vocab_size - orig_vocab_size

            full_word_embed = torch.cat((
                orig_word_embed,
                orig_word_embed[-1].unsqueeze(0).expand(padding_size, -1)))

        # Same size!
        else:
            full_word_embed = orig_word_embed
    else:
        print("Original vocab size not specified, leaving embedding table as-is. "
              "If you've changed the tensor parallel size this could cause problems.")
        margs.padded_vocab_size = orig_word_embed.shape[0]
        full_word_embed = orig_word_embed

    # Split into new tensor model parallel sizes
    out_word_embed = torch.chunk(full_word_embed, args.target_tensor_parallel_size, dim=0)

    # Make models for first pipeline stage and fill in embeddings
    mpu.set_pipeline_model_parallel_rank(0)
    post_process = args.target_pipeline_parallel_size == 1
    models = get_models(args.target_tensor_parallel_size, md.params_dtype, True, post_process)
    for tp_rank, model in enumerate(models):
        model.language_model.embedding.word_embeddings.weight.data.copy_(out_word_embed[tp_rank])
        if md.position_embeddings:
            model.language_model.embedding.position_embeddings.weight.data.copy_(pos_embed)
        else:
            assert not hasattr(model.language_model.embedding, "position_embeddings")

    # Transformer layers
    #-------------------
    total_layer_num = 0
    for pp_rank in range(args.target_pipeline_parallel_size):
        # For later pipeline parallel ranks, make the new models
        if pp_rank > 0:
            mpu.set_pipeline_model_parallel_rank(pp_rank)
            post_process = pp_rank == args.target_pipeline_parallel_size - 1
            models = get_models(args.target_tensor_parallel_size, md.params_dtype, False, post_process)

        for layer in range(len(models[0].language_model.encoder.layers)):
            msg = queue_get(f"transformer layer {total_layer_num}")

            # duplicated tensors
            input_layernorm_weight = msg.pop("input layernorm weight")
            input_layernorm_bias = msg.pop("input layernorm bias")
            post_layernorm_weight = msg.pop("post layernorm weight")
            post_layernorm_bias = msg.pop("post layernorm bias")
<<<<<<< HEAD
            mlp_l1_bias = msg.pop("mlp l1 bias")
            if margs.attention_head_type == "multiquery":
                kv_weight = msg.pop("kv weight")
                kv_bias = msg.pop("kv bias")

            # Split up the parallel tensors
            if margs.attention_head_type == "multihead":
                qkv_weight = torch.chunk(msg.pop("qkv weight"), args.target_tensor_parallel_size, dim=0)
                qkv_bias = torch.chunk(msg.pop("qkv bias"), args.target_tensor_parallel_size, dim=0)
            elif margs.attention_head_type == "multiquery":
                q_weight = torch.chunk(msg.pop("q weight"), args.target_tensor_parallel_size, dim=0)
                q_bias = torch.chunk(msg.pop("q bias"), args.target_tensor_parallel_size, dim=0)
=======
            if md.linear_bias:
                dense_bias = msg.pop("dense bias")
                mlp_l1_bias = msg.pop("mlp l1 bias")

            # Split up the parallel tensors
            qkv_weight = torch.chunk(msg.pop("qkv weight"), args.target_tensor_parallel_size, dim=0)
>>>>>>> 37563bc1
            dense_weight = torch.chunk(msg.pop("dense weight"), args.target_tensor_parallel_size, dim=1)
            mlp_l1_weight = torch.chunk(msg.pop("mlp l1 weight"), args.target_tensor_parallel_size, dim=1)

            # Special handling for swiglu
            if md.swiglu:
                mlp_l0_weight_W = torch.chunk(msg.pop("mlp l0 weight W"), args.target_tensor_parallel_size, dim=0)
                mlp_l0_weight_V = torch.chunk(msg.pop("mlp l0 weight V"), args.target_tensor_parallel_size, dim=0)
                mlp_l0_weight = [torch.cat(weights, dim=0) for weights in zip(mlp_l0_weight_W, mlp_l0_weight_V)]
            else:
                mlp_l0_weight = torch.chunk(msg.pop("mlp l0 weight"), args.target_tensor_parallel_size, dim=0)

            if md.linear_bias:
                qkv_bias = torch.chunk(msg.pop("qkv bias"), args.target_tensor_parallel_size, dim=0)
                if md.swiglu:
                    mlp_l0_bias_W = torch.chunk(msg.pop("mlp l0 bias W"), args.target_tensor_parallel_size, dim=0)
                    mlp_l0_bias_V = torch.chunk(msg.pop("mlp l0 bias V"), args.target_tensor_parallel_size, dim=0)
                    mlp_l0_bias = [torch.cat(bias, dim=0) for bias in zip(mlp_l0_bias_W, mlp_l0_bias_V)]
                else:
                    mlp_l0_bias = torch.chunk(msg.pop("mlp l0 bias"), args.target_tensor_parallel_size, dim=0)

            # Save them to the model
            for tp_rank in range(args.target_tensor_parallel_size):
                l = models[tp_rank].language_model.encoder.layers[layer]
                l.input_layernorm.weight.data.copy_(input_layernorm_weight)
                l.input_layernorm.bias.data.copy_(input_layernorm_bias)
<<<<<<< HEAD
                if margs.attention_head_type == "multihead":
                    l.self_attention.query_key_value.weight.data.copy_(qkv_weight[tp_rank])
                    l.self_attention.query_key_value.bias.data.copy_(qkv_bias[tp_rank])
                elif margs.attention_head_type == "multiquery":
                    # MQA: key-value are shared across tp-ranks
                    l.self_attention.key_value.weight.data.copy_(kv_weight)
                    l.self_attention.key_value.bias.data.copy_(kv_bias)
                    l.self_attention.query.weight.data.copy_(q_weight[tp_rank])
                    l.self_attention.query.bias.data.copy_(q_bias[tp_rank])
=======
                l.self_attention.query_key_value.weight.data.copy_(qkv_weight[tp_rank])
>>>>>>> 37563bc1
                l.self_attention.dense.weight.data.copy_(dense_weight[tp_rank])
                l.post_attention_layernorm.weight.data.copy_(post_layernorm_weight)
                l.post_attention_layernorm.bias.data.copy_(post_layernorm_bias)
                l.mlp.dense_h_to_4h.weight.data.copy_(mlp_l0_weight[tp_rank])
                l.mlp.dense_4h_to_h.weight.data.copy_(mlp_l1_weight[tp_rank])
                if md.linear_bias:
                    l.self_attention.query_key_value.bias.data.copy_(qkv_bias[tp_rank])
                    l.self_attention.dense.bias.data.copy_(dense_bias)
                    l.mlp.dense_h_to_4h.bias.data.copy_(mlp_l0_bias[tp_rank])
                    l.mlp.dense_4h_to_h.bias.data.copy_(mlp_l1_bias)

            total_layer_num = total_layer_num + 1
            check_message(msg)


        if post_process:
            msg = queue_get("final layernorm")
            final_layernorm_weight = msg.pop("weight")
            final_layernorm_bias = msg.pop("bias")
            for tp_rank in range(args.target_tensor_parallel_size):
                models[tp_rank].language_model.encoder.final_layernorm.weight.data.copy_(final_layernorm_weight)
                models[tp_rank].language_model.encoder.final_layernorm.bias.data.copy_(final_layernorm_bias)
                if pp_rank != 0 and not md.output_layer:
                    # Copy word embeddings to final pipeline rank
                    models[tp_rank].word_embeddings.weight.data.copy_(out_word_embed[tp_rank])
            del final_layernorm_weight
            del final_layernorm_bias
            check_message(msg)

            if md.output_layer:
                msg = queue_get("output layer")
                if not hasattr(models[0].language_model, 'output_layer'):
                    print("ERROR: got an output layer, but model does not have one")
                    exit(1)
                output_layer_weight = torch.chunk(msg.pop("weight"), args.target_tensor_parallel_size, dim=0)
                for tp_rank in range(args.target_tensor_parallel_size):
                    models[tp_rank].language_model.output_layer.weight.data.copy_(output_layer_weight[tp_rank])
                del output_layer_weight
                check_message(msg)

            msg = queue_get()
            if msg != "done" and msg["name"] == "pooler":
                if not hasattr(models[0].language_model, 'pooler'):
                    print("ERROR: got a pooler, but model does not have one")
                    exit(1)
                print("received pooler")
                pooler_weight = msg.pop("weight")
                pooler_bias = msg.pop("bias")
                for tp_rank in range(args.target_tensor_parallel_size):
                    models[tp_rank].language_model.pooler.dense.weight.data.copy_(pooler_weight)
                    models[tp_rank].language_model.pooler.dense.bias.data.copy_(pooler_bias)
                del pooler_weight
                del pooler_bias
                check_message(msg)
                msg = queue_get()

            if msg != "done" and msg["name"] == "lm head":
                if not hasattr(models[0], 'lm_head'):
                    print("ERROR: got an lm head, but model does not have one")
                    exit(1)
                print("received lm head")
                lm_head_dense_weight = msg.pop("dense weight")
                lm_head_dense_bias = msg.pop("dense bias")
                lm_head_layernorm_weight = msg.pop("layernorm weight")
                lm_head_layernorm_bias = msg.pop("layernorm bias")
                for tp_rank in range(args.target_tensor_parallel_size):
                    models[tp_rank].lm_head.dense.weight.data.copy_(lm_head_dense_weight)
                    models[tp_rank].lm_head.dense.bias.data.copy_(lm_head_dense_bias)
                    models[tp_rank].lm_head.layernorm.weight.data.copy_(lm_head_layernorm_weight)
                    models[tp_rank].lm_head.layernorm.bias.data.copy_(lm_head_layernorm_bias)
                check_message(msg)
                msg = queue_get()

            if msg != "done" and msg["name"] == "binary head":
                if not hasattr(models[0], 'binary_head'):
                    print("ERROR: got a binary head, but model does not have one")
                    exit(1)
                print("received binary head")
                binary_head_weight = msg.pop("weight")
                binary_head_bias = msg.pop("bias")
                for tp_rank in range(args.target_tensor_parallel_size):
                    models[tp_rank].binary_head.weight.data.copy_(binary_head_weight)
                    models[tp_rank].binary_head.bias.data.copy_(binary_head_bias)
                check_message(msg)
                msg = queue_get()

            if msg != "done":
                print("ERROR: got some more data but was expecting to be done")

        for tp_rank in range(args.target_tensor_parallel_size):
            mpu.set_tensor_model_parallel_rank(tp_rank)
            save_checkpoint(md.iteration, [models[tp_rank]], None, None)
    print("Done!")<|MERGE_RESOLUTION|>--- conflicted
+++ resolved
@@ -266,27 +266,23 @@
             input_layernorm_bias = msg.pop("input layernorm bias")
             post_layernorm_weight = msg.pop("post layernorm weight")
             post_layernorm_bias = msg.pop("post layernorm bias")
-<<<<<<< HEAD
-            mlp_l1_bias = msg.pop("mlp l1 bias")
-            if margs.attention_head_type == "multiquery":
-                kv_weight = msg.pop("kv weight")
-                kv_bias = msg.pop("kv bias")
-
-            # Split up the parallel tensors
-            if margs.attention_head_type == "multihead":
-                qkv_weight = torch.chunk(msg.pop("qkv weight"), args.target_tensor_parallel_size, dim=0)
-                qkv_bias = torch.chunk(msg.pop("qkv bias"), args.target_tensor_parallel_size, dim=0)
-            elif margs.attention_head_type == "multiquery":
-                q_weight = torch.chunk(msg.pop("q weight"), args.target_tensor_parallel_size, dim=0)
-                q_bias = torch.chunk(msg.pop("q bias"), args.target_tensor_parallel_size, dim=0)
-=======
             if md.linear_bias:
                 dense_bias = msg.pop("dense bias")
                 mlp_l1_bias = msg.pop("mlp l1 bias")
+            if md.attention_head_type == "multiquery":
+                kv_weight = msg.pop("kv weight")
+                if md.linear_bias:
+                    kv_bias = msg.pop("kv bias")
 
             # Split up the parallel tensors
-            qkv_weight = torch.chunk(msg.pop("qkv weight"), args.target_tensor_parallel_size, dim=0)
->>>>>>> 37563bc1
+            if md.attention_head_type == "multihead":
+                qkv_weight = torch.chunk(msg.pop("qkv weight"), args.target_tensor_parallel_size, dim=0)
+                if md.linear_bias:
+                    qkv_bias = torch.chunk(msg.pop("qkv bias"), args.target_tensor_parallel_size, dim=0)
+            elif md.attention_head_type == "multiquery":
+                q_weight = torch.chunk(msg.pop("q weight"), args.target_tensor_parallel_size, dim=0)
+                if md.linear_bias:
+                    q_bias = torch.chunk(msg.pop("q bias"), args.target_tensor_parallel_size, dim=0)
             dense_weight = torch.chunk(msg.pop("dense weight"), args.target_tensor_parallel_size, dim=1)
             mlp_l1_weight = torch.chunk(msg.pop("mlp l1 weight"), args.target_tensor_parallel_size, dim=1)
 
@@ -299,7 +295,6 @@
                 mlp_l0_weight = torch.chunk(msg.pop("mlp l0 weight"), args.target_tensor_parallel_size, dim=0)
 
             if md.linear_bias:
-                qkv_bias = torch.chunk(msg.pop("qkv bias"), args.target_tensor_parallel_size, dim=0)
                 if md.swiglu:
                     mlp_l0_bias_W = torch.chunk(msg.pop("mlp l0 bias W"), args.target_tensor_parallel_size, dim=0)
                     mlp_l0_bias_V = torch.chunk(msg.pop("mlp l0 bias V"), args.target_tensor_parallel_size, dim=0)
@@ -312,26 +307,23 @@
                 l = models[tp_rank].language_model.encoder.layers[layer]
                 l.input_layernorm.weight.data.copy_(input_layernorm_weight)
                 l.input_layernorm.bias.data.copy_(input_layernorm_bias)
-<<<<<<< HEAD
-                if margs.attention_head_type == "multihead":
+                if md.attention_head_type == "multihead":
                     l.self_attention.query_key_value.weight.data.copy_(qkv_weight[tp_rank])
-                    l.self_attention.query_key_value.bias.data.copy_(qkv_bias[tp_rank])
-                elif margs.attention_head_type == "multiquery":
+                    if md.linear_bias:
+                        l.self_attention.query_key_value.bias.data.copy_(qkv_bias[tp_rank])
+                elif md.attention_head_type == "multiquery":
                     # MQA: key-value are shared across tp-ranks
                     l.self_attention.key_value.weight.data.copy_(kv_weight)
-                    l.self_attention.key_value.bias.data.copy_(kv_bias)
                     l.self_attention.query.weight.data.copy_(q_weight[tp_rank])
-                    l.self_attention.query.bias.data.copy_(q_bias[tp_rank])
-=======
-                l.self_attention.query_key_value.weight.data.copy_(qkv_weight[tp_rank])
->>>>>>> 37563bc1
+                    if md.linear_bias:
+                        l.self_attention.key_value.bias.data.copy_(kv_bias)
+                        l.self_attention.query.bias.data.copy_(q_bias[tp_rank])
                 l.self_attention.dense.weight.data.copy_(dense_weight[tp_rank])
                 l.post_attention_layernorm.weight.data.copy_(post_layernorm_weight)
                 l.post_attention_layernorm.bias.data.copy_(post_layernorm_bias)
                 l.mlp.dense_h_to_4h.weight.data.copy_(mlp_l0_weight[tp_rank])
                 l.mlp.dense_4h_to_h.weight.data.copy_(mlp_l1_weight[tp_rank])
                 if md.linear_bias:
-                    l.self_attention.query_key_value.bias.data.copy_(qkv_bias[tp_rank])
                     l.self_attention.dense.bias.data.copy_(dense_bias)
                     l.mlp.dense_h_to_4h.bias.data.copy_(mlp_l0_bias[tp_rank])
                     l.mlp.dense_4h_to_h.bias.data.copy_(mlp_l1_bias)
