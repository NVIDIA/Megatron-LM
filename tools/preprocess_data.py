# Copyright (c) 2022, NVIDIA CORPORATION. All rights reserved.

"""Processing large data for pretraining."""
import argparse
import math
import json
import os
import sys
sys.path.append(os.path.abspath(os.path.join(os.path.dirname(__file__),
                                             os.path.pardir)))
import time
import gzip
import glob
import torch
import numpy as np
import multiprocessing
try:
    import nltk
    from nltk.tokenize.punkt import PunktLanguageVars
    nltk_available = True
except ImportError:
    PunktLanguageVars = object  # Fallback to the built-in object class
    nltk_available = False

from megatron.training.tokenizer import build_tokenizer
from megatron.training.arguments import _add_tokenizer_args
from megatron.core.datasets import indexed_dataset


# https://stackoverflow.com/questions/33139531/preserve-empty-lines-with-nltks-punkt-tokenizer
class CustomLanguageVars(PunktLanguageVars):

    _period_context_fmt = r"""
        \S*                          # some word material
        %(SentEndChars)s             # a potential sentence ending
        \s*                       #  <-- THIS is what I changed
        (?=(?P<after_tok>
            %(NonWord)s              # either other punctuation
            |
            (?P<next_tok>\S+)     #  <-- Normally you would have \s+ here
        ))"""

class IdentitySplitter(object):
    def tokenize(self, *text):
        return text


class Encoder(object):
    def __init__(self, args):
        self.args = args

    def initializer(self):
        # Use Encoder class as a container for global data
        Encoder.tokenizer = build_tokenizer(self.args)
        if self.args.split_sentences:
            if not nltk_available:
                print("NLTK is not available to split sentences.")
                exit()
            if os.environ.get("NLTK_DATA"):
                library = os.path.join(os.environ.get("NLTK_DATA"), "tokenizers", "punkt", f"{self.args.lang}.pickle")
                url = f"file:{library}"
            else:
                library = os.path.join("tokenizers", "punkt", f"{self.args.lang}.pickle")
                url = f"nltk:{library}"
            splitter = nltk.load(url)
            if self.args.keep_newlines:
                # this prevents punkt from eating newlines after sentences
                Encoder.splitter = nltk.tokenize.punkt.PunktSentenceTokenizer(
                    train_text = splitter._params,
                    lang_vars = CustomLanguageVars())
            else:
                Encoder.splitter = splitter

        else:
            Encoder.splitter = IdentitySplitter()

    def split(self, json_line):
        data = json.loads(json_line)
        output = {}
        for key in self.args.json_keys:
            text = data[key]
            max_len = 1000000
            tokens_list = [Encoder.splitter.tokenize(text[i:i+max_len]) for i in range(0, len(text), max_len)]
            output[key] = [tokens for partial in tokens_list for tokens in partial]
        return json.dumps(output), len(json_line)

    def encode(self, json_line):
        data = json.loads(json_line)
        ids = {}
        lens = {}
        for key in self.args.json_keys:
            text = data[key]
            if isinstance(text, list):
                sentences = text
            else:
                sentences = [text]
            doc_ids = []
            sentence_lens = []
            for sentence in sentences:
                sentence_ids = Encoder.tokenizer.tokenize(sentence)
                if len(sentence_ids) > 0:
                    doc_ids.extend(sentence_ids)
                    sentence_lens.append(len(sentence_ids))
            if len(doc_ids) > 0 and self.args.append_eod:
                doc_ids.append(Encoder.tokenizer.eod)
                sentence_lens[-1] += 1
            ids[key] = doc_ids
            lens[key] = sentence_lens
        return ids, lens, len(json_line)


class Partition(object):
    def __init__(self, args, workers):
        self.args = args
        self.workers = workers

    def print_processing_stats(self, count, proc_start, total_bytes_processed):
        if count % self.args.log_interval == 0:
            current = time.time()
            elapsed = current - proc_start
            mbs = total_bytes_processed/elapsed/1024/1024
            print(f"Processed {count} documents",
                  f"({count/elapsed} docs/s, {mbs} MB/s).",
                  file=sys.stderr)

    def split_sentences(self, file_name):
        input_file_name, output_file_name = file_name
        print("Opening", input_file_name)
        fin = open(input_file_name, 'r', encoding='utf-8')
        fout = open(output_file_name, 'w')

        encoder = Encoder(self.args)
        pool = multiprocessing.Pool(self.workers, initializer=encoder.initializer)
        split_docs = pool.imap(encoder.split, fin, 32)

        proc_start = time.time()
        total_bytes_processed = 0
        for i, (doc, bytes_processed) in enumerate(split_docs, start=1):
            total_bytes_processed += bytes_processed
            fout.write(doc + "\n")
            self.print_processing_stats(i, proc_start, total_bytes_processed)

        fin.close()
        fout.close()


    def process_json_file(self, file_name):
        input_file_name, output_prefix = file_name
        print("Opening", input_file_name)
        fin = open(input_file_name, 'r', encoding='utf-8')

        startup_start = time.time()
        encoder = Encoder(self.args)
        tokenizer = build_tokenizer(self.args)
        pool = multiprocessing.Pool(self.workers, initializer=encoder.initializer)
        encoded_docs = pool.imap(encoder.encode, fin, 32)

        level = "document"
        if self.args.split_sentences:
            level = "sentence"

        output_bin_files = {}
        output_idx_files = {}
        builders = {}

        for key in self.args.json_keys:
            output_bin_files[key] = "{}_{}_{}.bin".format(output_prefix,
                                                          key, level)
            output_idx_files[key] = "{}_{}_{}.idx".format(output_prefix,
                                                          key, level)
            builders[key] = indexed_dataset.IndexedDatasetBuilder(
                output_bin_files[key],
                dtype=indexed_dataset.DType.optimal_dtype(tokenizer.vocab_size),
            )

        startup_end = time.time()
        proc_start = time.time()
        total_bytes_processed = 0
        print("Time to startup:", startup_end - startup_start)
        for i, (doc, sentence_lens, bytes_processed) in enumerate(encoded_docs, start=1):
            total_bytes_processed += bytes_processed
            for key in doc.keys():
                builders[key].add_document(doc[key], sentence_lens[key])
            self.print_processing_stats(i, proc_start, total_bytes_processed)

        fin.close()
        builders[key].finalize(output_idx_files[key])


def get_args():
    parser = argparse.ArgumentParser()
    parser = _add_tokenizer_args(parser)
    group = parser.add_argument_group(title='input data')
    group.add_argument('--input', type=str, required=True,
                       help='Path to input JSON')
    group.add_argument('--json-keys', nargs='+', default=['text'],
                       help='space separate listed of keys to extract from json')
    group.add_argument('--split-sentences', action='store_true',
                       help='Split documents into sentences.')
    group.add_argument('--keep-newlines', action='store_true',
                       help='Keep newlines between sentences when splitting.')
<<<<<<< HEAD

    group = parser.add_argument_group(title='tokenizer')
    group.add_argument('--tokenizer-type', type=str, required=True,
                       choices=['BertWordPieceLowerCase','BertWordPieceCase',
                                'GPT2BPETokenizer', 'SentencePieceTokenizer',
                                'GPTSentencePieceTokenizer', 'Llama2Tokenizer',
                                'Llama3Tokenizer', 'MistralTokenizer', 'HuggingFaceTokenizer', 'NullTokenizer'],
                       help='What type of tokenizer to use.')
    group.add_argument('--tokenizer-model', type=str, default=None,
                       help='YTTM tokenizer model.')
    group.add_argument('--vocab-file', type=str, default=None,
                       help='Path to the vocab file')
    group.add_argument('--vocab-size', default=786,
                       help='size of vocab for use with NullTokenizer')
    group.add_argument('--merge-file', type=str, default=None,
                       help='Path to the BPE merge file (if necessary).')
=======
    group = parser.add_argument_group(title='tokenization process')
>>>>>>> 371feef2
    group.add_argument('--append-eod', action='store_true',
                       help='Append an <eod> token to the end of a document.')
    group.add_argument('--lang', type=str, default='english',
                       help='Language to use for NLTK-powered sentence splitting.')
    group = parser.add_argument_group(title='output data')
    group.add_argument('--output-prefix', type=str, required=True,
                       help='Path to binary output file without suffix')
    group = parser.add_argument_group(title='runtime')
    group.add_argument('--workers', type=int, required=True,
                       help=('Number of worker processes to launch.'
                             'A good default for fast pre-processing '
                             'is: (workers * partitions) = available CPU cores.'))
    group.add_argument('--partitions', type=int, default=1,
                        help='Number of file partitions')
    group.add_argument('--log-interval', type=int, default=1000,
                       help='Interval between progress updates')
    group.add_argument('--keep-sequential-samples', action='store_true',
                       help='Ensure ordering of samples in .jsonl files is '
                            'preserved when using partitions>1.')
    args = parser.parse_args()
    args.keep_empty = False

    if args.tokenizer_type.lower().startswith('bert') and not args.split_sentences:
        print("Are you sure you don't want to split sentences?")

    # some default/dummy values for the tokenizer
    args.rank = 1
    args.make_vocab_size_divisible_by = 128
    args.tensor_model_parallel_size = 1
    args.vocab_extra_ids = 0

    return args


def get_file_name(args, file_id):
    file_name, extension = os.path.splitext(args.input)
    input_file_name = file_name + "_" + str(file_id) + extension
    sentence_split_file = file_name + "_ss_" + str(file_id) + extension
    output_prefix = args.output_prefix + "_" + str(file_id)
    file_names = {
        'partition': input_file_name,
        'sentence_split': sentence_split_file,
        'output_prefix': output_prefix}
    return file_names


def check_files_exist(in_ss_out_names, key, num_partitions):
    for i in range(num_partitions):
        if not os.path.exists(in_ss_out_names[i][key]):
            return False
    return True


def main():
    args = get_args()

    if args.split_sentences:
        if nltk_available:
            nltk.download("punkt", quiet=True, download_dir=os.environ.get("NLTK_DATA"))
        else:
            raise Exception(
                "nltk library required for sentence splitting is not available.")

    in_ss_out_names = []
    if args.partitions == 1:
        file_name, extension = os.path.splitext(args.input)
        sentence_split_file = file_name + "_ss" + extension
        file_names = {
            'partition': args.input,
            'sentence_split': sentence_split_file,
            'output_prefix': args.output_prefix}
        in_ss_out_names.append(file_names)
    else:
        in_file_names = glob.glob(args.input)

        # Count total number of lines across .jsonl files
        if args.keep_sequential_samples:
            total_sample_count = 0
            for filename in in_file_names:
                with open(filename, "r") as fin:
                    for fc, _ in enumerate(fin):
                        pass
                total_sample_count += (fc + 1)
            partition_size = math.ceil(total_sample_count / args.partitions)

        # create .jsonl parition files
        for idx in range(args.partitions):
            in_ss_out_name = get_file_name(args, idx)
            in_ss_out_names.append(in_ss_out_name)

        # check to see if paritions were already created
        partitions_present = check_files_exist(in_ss_out_names, 'partition', args.partitions)

        # check to see if paritions with split sentences already created
        split_sentences_present = check_files_exist(in_ss_out_names, 'sentence_split', args.partitions)

        if not partitions_present and not split_sentences_present:
            # populate .jsonl partition files from parent files
            partitioned_input_files = []
            for idx in range(args.partitions):
                partitioned_input_file = open(in_ss_out_names[idx]['partition'], 'w')
                partitioned_input_files.append(partitioned_input_file)

            index = 0
            if args.keep_sequential_samples: line_count = 0
            for in_file_name in in_file_names:
                # support for gzip files
                if in_file_name.endswith(".gz"):
                    fin = gzip.open(in_file_name, 'rt')
                else:
                    fin = open(in_file_name, 'r', encoding='utf-8')

                for line in fin:
                    partitioned_input_files[index].write(line)
                    if args.keep_sequential_samples:
                        line_count += 1
                        if line_count % partition_size == 0:
                            index += 1
                    else:
                        index = (index + 1)%args.partitions

                fin.close()

            for idx in range(args.partitions):
                partitioned_input_files[idx].close()

    assert args.workers % args.partitions == 0
    partition = Partition(args, args.workers//args.partitions)

    # check to see if paritions with split sentences already created
    split_sentences_present = check_files_exist(in_ss_out_names, 'sentence_split', args.partitions)

    # split sentences in partition files
    if args.split_sentences and not split_sentences_present:
        processes = []
        for name in in_ss_out_names:
            p = multiprocessing.Process(target=partition.split_sentences,
                                        args=((name['partition'], name['sentence_split']),))
            p.start()
            processes.append(p)

        for p in processes:
            p.join()

        if args.partitions == 1:
            return


    # encode partition files in parallel
    processes = []
    input_key = 'sentence_split' if args.split_sentences else 'partition'
    for name in in_ss_out_names:
        p = multiprocessing.Process(target=partition.process_json_file,
                                    args=((name[input_key], name['output_prefix']),))
        p.start()
        processes.append(p)

    for p in processes:
        p.join()

    if args.partitions == 1:
        return

    # merge bin/idx partitions
    level = "document"
    if args.split_sentences:
        level = "sentence"

    output_bin_files = {}
    output_idx_files = {}
    builders = {}
    tokenizer = build_tokenizer(args)

    for key in args.json_keys:
        output_bin_files[key] = "{}_{}_{}.bin".format(args.output_prefix,
                                                      key, level)
        output_idx_files[key] = "{}_{}_{}.idx".format(args.output_prefix,
                                                      key, level)
        builders[key] = indexed_dataset.IndexedDatasetBuilder(
            output_bin_files[key],
            dtype=indexed_dataset.DType.optimal_dtype(tokenizer.vocab_size),
        )

        for name in in_ss_out_names:
            parition_output_prefix = name['output_prefix']
            full_partition_output_prefix = "{}_{}_{}".format(parition_output_prefix,
                                                             key, level)
            builders[key].add_index(full_partition_output_prefix)
        builders[key].finalize(output_idx_files[key])


if __name__ == '__main__':

    main()
<|MERGE_RESOLUTION|>--- conflicted
+++ resolved
@@ -199,26 +199,7 @@
                        help='Split documents into sentences.')
     group.add_argument('--keep-newlines', action='store_true',
                        help='Keep newlines between sentences when splitting.')
-<<<<<<< HEAD
-
-    group = parser.add_argument_group(title='tokenizer')
-    group.add_argument('--tokenizer-type', type=str, required=True,
-                       choices=['BertWordPieceLowerCase','BertWordPieceCase',
-                                'GPT2BPETokenizer', 'SentencePieceTokenizer',
-                                'GPTSentencePieceTokenizer', 'Llama2Tokenizer',
-                                'Llama3Tokenizer', 'MistralTokenizer', 'HuggingFaceTokenizer', 'NullTokenizer'],
-                       help='What type of tokenizer to use.')
-    group.add_argument('--tokenizer-model', type=str, default=None,
-                       help='YTTM tokenizer model.')
-    group.add_argument('--vocab-file', type=str, default=None,
-                       help='Path to the vocab file')
-    group.add_argument('--vocab-size', default=786,
-                       help='size of vocab for use with NullTokenizer')
-    group.add_argument('--merge-file', type=str, default=None,
-                       help='Path to the BPE merge file (if necessary).')
-=======
     group = parser.add_argument_group(title='tokenization process')
->>>>>>> 371feef2
     group.add_argument('--append-eod', action='store_true',
                        help='Append an <eod> token to the end of a document.')
     group.add_argument('--lang', type=str, default='english',
