--- conflicted
+++ resolved
@@ -106,12 +106,9 @@
     group = parser.add_argument_group(title='tokenizer')
     group.add_argument('--tokenizer-type', type=str, required=True,
                        choices=['BertWordPieceLowerCase','BertWordPieceCase',
-<<<<<<< HEAD
-                                'GPT2BPETokenizer', 'TokenizerFromFile'],
-=======
                                 'GPT2BPETokenizer', 'SentencePieceTokenizer', 
-                                'GPTSentencePieceTokenizer', 'NullTokenizer'],
->>>>>>> 37563bc1
+                                'GPTSentencePieceTokenizer', 'NullTokenizer',
+                                'TokenizerFromFile'],
                        help='What type of tokenizer to use.')
     group.add_argument('--vocab-file', type=str, default=None,
                        help='Path to the vocab file')
