<<<<<<< HEAD
=======
# Copyright (c) 2025 NVIDIA CORPORATION & AFFILIATES. All rights reserved.

import os
from megatron.core.inference.model_inference_wrappers.inference_wrapper_config import (
    InferenceWrapperConfig,
)
>>>>>>> e640a89b
import argparse
import os
import random
import sys
import time

import torch

from gpt_builders import gpt_builder
from mamba_builders import mamba_builder
from megatron.core.inference.contexts import DynamicInferenceContext
from megatron.core.inference.engines import DynamicInferenceEngine, StaticInferenceEngine
from megatron.core.inference.engines.abstract_engine import AbstractEngine
from megatron.core.inference.inference_request import InferenceRequest
from megatron.core.inference.model_inference_wrappers.gpt.gpt_inference_wrapper import (
    GPTInferenceWrapper,
)
from megatron.core.inference.model_inference_wrappers.inference_wrapper_config import (
    InferenceWrapperConfig,
)
from megatron.core.inference.sampling_params import SamplingParams
from megatron.core.inference.text_generation_controllers.text_generation_controller import (
    TextGenerationController,
)
from megatron.core.ssm.mamba_hybrid_layer_allocation import Symbols
from megatron.core.transformer.module import MegatronModule
from megatron.core.utils import get_attr_wrapped_model
from model_provider import model_provider

sys.path.append(
    os.path.abspath(os.path.join(os.path.dirname(__file__), os.path.pardir, os.path.pardir))
)

import asyncio
from functools import partial
from typing import List, Union

from examples.inference.gpt.utils import add_common_inference_args
from megatron.core import mpu
from megatron.training import get_args, get_model, get_tokenizer
from megatron.training.checkpointing import load_checkpoint
from megatron.training.initialize import initialize_megatron

REQUEST_ID = 0


def add_inference_benchmarking_args(parser):
    """Inference benchmarking arguments."""
    parser = add_common_inference_args(parser)

    group = parser.add_argument_group(title='inference_benchmarking')

    group.add_argument(
        "--num-input-tokens", type=int, default=128, help="Number of input tokens per request"
    )
    group.add_argument(
        "--engine-type", choices=["static", "dynamic"], default="static", help="Engine type"
    )
    group.add_argument(
        "--benchmark-profile", action="store_true", default=False, help="If set, profile"
    )
    group.add_argument('--stream', action="store_true", default=False, help="If set, stream tokens")
    return parser


def get_inference_engine(args: argparse.Namespace, model: MegatronModule) -> AbstractEngine:
    """Utility to get the relevant backend for running inference

    Args:
        args (Namespace): The user arguments parsed from command line
        model (MegatronModule): The megatron model .

    Returns:
        AbstractBackend: The chosen backend
    """
    tokenizer = get_tokenizer()

    inference_wrapper_config = InferenceWrapperConfig(
        hidden_size=args.hidden_size,
        inference_batch_times_seqlen_threshold=args.inference_batch_times_seqlen_threshold,
        fp32_residual_connection=args.fp32_residual_connection,
        params_dtype=args.params_dtype,
        padded_vocab_size=args.padded_vocab_size,
        inference_max_requests=args.inference_max_batch_size,
        inference_max_seq_length=args.inference_max_seq_length,
        nccl_all_reduce_for_prefill=args.nccl_all_reduce_for_prefill,
        moe_pad_experts_for_cuda_graph_inference=args.moe_pad_experts_for_cuda_graph_inference,
    )

    # Layer type list for hybrid models
    decoder = get_attr_wrapped_model(model, "decoder")
    layer_type_list = getattr(decoder, "layer_type_list", None)
    if layer_type_list is not None and Symbols.MAMBA in layer_type_list:
        (mamba_conv_states_shape, mamba_ssm_states_shape) = decoder.mamba_state_shapes_per_request()
    else:
        mamba_conv_states_shape = None
        mamba_ssm_states_shape = None

    if args.engine_type == "static":
        inference_wrapped_model = GPTInferenceWrapper(model, inference_wrapper_config)
        inference_wrapped_model.model_is_pipeline_parallel = not (
            mpu.is_pipeline_first_stage() and mpu.is_pipeline_last_stage()
        )
        text_generation_controller = TextGenerationController(
            inference_wrapped_model=inference_wrapped_model, tokenizer=tokenizer
        )
        return StaticInferenceEngine(text_generation_controller=text_generation_controller)
    elif args.engine_type == "dynamic":
        context = DynamicInferenceContext(
            params_dtype=args.params_dtype,
            num_layers=args.num_layers,
            kv_channels=args.kv_channels,
            num_attention_heads=(
                args.num_query_groups if args.group_query_attention else args.num_attention_heads
            ),
            max_sequence_length=args.inference_max_seq_length,
            num_cuda_graphs=(
                args.inference_dynamic_batching_num_cuda_graphs
                if args.cuda_graph_impl == "local"
                else None
            ),
            buffer_size_gb=args.inference_dynamic_batching_buffer_size_gb,
            buffer_guaranteed_fraction=args.inference_dynamic_batching_buffer_guaranteed_fraction,
            buffer_overflow_factor=args.inference_dynamic_batching_buffer_overflow_factor,
            max_requests_override=args.inference_dynamic_batching_max_requests_override,
            max_tokens_override=args.inference_dynamic_batching_max_tokens_override,
            block_size_tokens=args.inference_dynamic_batching_block_size,
            tensor_model_parallel_size=args.tensor_model_parallel_size,
            materialize_only_last_token_logits=not args.return_log_probs,
            layer_type_list=layer_type_list,
            mamba_conv_states_shape=mamba_conv_states_shape,
            mamba_ssm_states_shape=mamba_ssm_states_shape,
            cache_mla_latent=args.multi_latent_attention and args.cache_mla_latents,
            kv_lora_rank=args.kv_lora_rank if args.multi_latent_attention else None,
            qk_pos_emb_head_dim=args.qk_pos_emb_head_dim,
            use_cuda_graphs_for_non_decode_steps=not args.decode_only_cuda_graphs,
            use_flashinfer_fused_rope=args.use_flashinfer_fused_rope,
            unified_memory_level=args.inference_dynamic_batching_unified_memory_level,
        )
        inference_wrapped_model = GPTInferenceWrapper(
            model, inference_wrapper_config, inference_context=context
        )
        inference_wrapped_model.model_is_pipeline_parallel = not (
            mpu.is_pipeline_first_stage() and mpu.is_pipeline_last_stage()
        )
        text_generation_controller = TextGenerationController(
            inference_wrapped_model=inference_wrapped_model, tokenizer=tokenizer
        )
        return DynamicInferenceEngine(
            text_generation_controller,
            context,
            termination_id=-1,
            enable_cuda_graph=args.cuda_graph_impl == "local",
            random_seed=args.seed,
        )


async def generate(
    inference_engine: Union[StaticInferenceEngine, DynamicInferenceEngine],
    sampling_params: SamplingParams,
    prompts: List[str],
    inference_requests: List[InferenceRequest] = None,
) -> List[InferenceRequest]:
    async def collect_stream(prompt, request_id, stream_generator):
        async for output in stream_generator:
            pass

    if inference_requests is None:
        assert prompts is not None
        inference_requests = [None for _ in range(len(prompts))]
    elif prompts is None:
        assert inference_requests is not None
        tokenizer = get_tokenizer()
        prompts = [tokenizer.detokenize(request.prompt_tokens) for request in inference_requests]

    request_ids: List[int] = [
        inference_engine.add_request(
            prompt=prompt,
            inference_request=inference_request,
            inference_parameters=sampling_params,
            streaming=True,
        )
        for prompt, inference_request in zip(prompts, inference_requests)
    ]
    stream_generators = [
        inference_engine.get_stream_generator(request_id) for request_id in request_ids
    ]

    tasks = [
        asyncio.create_task(collect_stream(prompt, request_id, stream_generator))
        for (prompt, request_id, stream_generator) in zip(prompts, request_ids, stream_generators)
    ]

    await inference_engine.run_engine_async()
    await asyncio.gather(*tasks)

    results: List[InferenceRequest] = [
        inference_engine.scheduler.completed_request_pool[request_id] for request_id in request_ids
    ]

    return results


def get_random_prompt_tokens(tokenizer, num_input_tokens) -> List[int]:
    # Get the set of special token IDs to exclude
    special_token_ids = set()
    try:
        if hasattr(tokenizer, 'bos') and tokenizer.bos is not None:
            special_token_ids.add(tokenizer.bos)
        if hasattr(tokenizer, 'eos') and tokenizer.eos is not None:
            special_token_ids.add(tokenizer.eos)
        if hasattr(tokenizer, 'eod') and tokenizer.eod is not None:
            special_token_ids.add(tokenizer.eos)
        if (
            hasattr(tokenizer, 'additional_special_tokens_ids')
            and tokenizer.additional_special_tokens_ids
        ):
            special_token_ids.update(tokenizer.additional_special_tokens_ids)
    except NotImplementedError as e:
        pass

    # Create a list of valid token IDs
    valid_token_ids = [i for i in range(tokenizer.vocab_size) if i not in special_token_ids]

    # Randomly sample tokens from the valid tokens
    prompt_tokens = random.choices(valid_token_ids, k=num_input_tokens)
    assert len(prompt_tokens) == num_input_tokens

    return prompt_tokens


def generate_dynamic(
    args: argparse.Namespace,
    inference_requests: List[InferenceRequest],
    inference_engine: DynamicInferenceEngine,
):
    global REQUEST_ID
    for request in inference_requests:
        request_id = REQUEST_ID
        REQUEST_ID += 1
        prompt_tokens = request.prompt_tokens
        inference_engine.add_request(
            request_id, prompt_tokens, request.inference_parameters,
        )

    start_time = time.perf_counter()
    all_finished_requests = []
    while inference_engine.has_unfinished_requests():
<<<<<<< HEAD
        result = inference_engine.step_modern(sampling_params, verbose=False)
=======
        result = inference_engine.step(verbose=False)
>>>>>>> e640a89b
        finished_requests = result["finished_requests"]
        for request in finished_requests:
            req_id = request.request_id
            latency = time.perf_counter() - start_time
            print(
                f"[{time.ctime()}] Request {req_id} finished in {latency} seconds and "
                f"generated {request.generated_length} tokens"
            )
        all_finished_requests.extend(finished_requests)

    return all_finished_requests


@torch.inference_mode()
def main():
    """Main program."""

    # Note: The default args passed here can be overwritten by using appropriate params (check arguments.py file)
    # Micro batch size is not needed to be set by user. (It is calculated based on inference-batch-times-seqlen-threshold argument)
    initialize_megatron(
        extra_args_provider=add_inference_benchmarking_args,
        args_defaults={
            'no_load_rng': True,
            'no_load_optim': True,
            'micro_batch_size': 1,
            'exit_on_missing_checkpoint': True,
        },
    )

    args = get_args()

    # Set up model and load checkpoint
    if args.model_provider == "gpt":
        model_builder = gpt_builder
    elif args.model_provider == "mamba":
        model_builder = mamba_builder
    else:
        raise ValueError(f"Invalid model provider {args.model_provider}")

    model = get_model(partial(model_provider, model_builder), wrap_with_ddp=False)
    tokenizer = get_tokenizer()
    load_checkpoint(model, None, None)
    model = model[0]
    model.eval()

    assert (args.prompts is None) ^ (
        args.num_input_tokens is None
    ), "Exactly one of `--prompts` and `--num-prompt-tokens` must be specified"

    inference_engine = get_inference_engine(args, model)

    sampling_params = SamplingParams(
        temperature=args.temperature,
        top_k=args.top_k,
        top_p=args.top_p,
        return_log_probs=args.return_log_probs,
        top_n_logprobs=args.top_n_logprobs,
        num_tokens_to_generate=args.num_tokens_to_generate,
    )
    sampling_params.add_attributes({"no_early_termination": True})

    requests = []
    if args.num_input_tokens is not None:
        assert args.prompts is None
        batch_size = args.inference_max_batch_size
        for i in range(batch_size):
            prompt_tokens = get_random_prompt_tokens(tokenizer, args.num_input_tokens)
            requests.append(
                InferenceRequest(
                    request_id=str(time.monotonic()),
                    prompt=tokenizer.detokenize(prompt_tokens),
                    prompt_tokens=prompt_tokens,
                    inference_parameters=sampling_params,
                )
            )
    else:
        assert args.prompts is not None
        for prompt in args.prompts:
            requests.append(
                InferenceRequest(
                    request_id=str(time.monotonic()),
                    prompt=prompt,
                    prompt_tokens=tokenizer.tokenize(prompt),
                    inference_parameters=sampling_params,
                )
            )

    if args.cuda_graph_impl == "local":
        print(f"Running warmup for CUDA graphs...")
        warmup_sampling_params = SamplingParams(num_tokens_to_generate=10)
        warmup_sampling_params.add_attributes({"no_early_termination": True})
<<<<<<< HEAD
        inference_engine.generate(prompts=["warmup"], sampling_params=warmup_sampling_params)
=======
        if args.engine_type == "static":
            inference_engine.generate(prompts=["warmup"], sampling_params=warmup_sampling_params)
        elif args.engine_type == "dynamic":
            generate_dynamic(args, requests, inference_engine)
>>>>>>> e640a89b

    if args.benchmark_profile:
        torch.cuda.cudart().cudaProfilerStart()

    start_time = time.perf_counter()
    if args.stream:
        if args.engine_type == "dynamic":
            raise NotImplementedError("Streaming not supported with DynamicInferenceEngine")
        results: List[InferenceRequest] = asyncio.run(
            generate(
                inference_engine, sampling_params, prompts=args.prompts, inference_requests=requests
            )
        )
    else:
        if args.engine_type == "static":
            results: List[InferenceRequest] = inference_engine.generate(
                prompts=args.prompts, inference_requests=requests, sampling_params=sampling_params
            )
        elif args.engine_type == "dynamic":
            results: List[InferenceRequest] = generate_dynamic(
                args, requests, inference_engine,
            )
    end_time = time.perf_counter()
    latency = end_time - start_time

    memory_allocated = torch.cuda.max_memory_allocated()

    if args.benchmark_profile:
        torch.cuda.cudart().cudaProfilerStop()

    if not torch.distributed.is_initialized() or torch.distributed.get_rank() == 0:
        for idx, result in enumerate(results):
            print(f' \n------------- RESULT FOR PROMPT {idx} --------------- ')
            generated_log_probs = result.generated_log_probs
            result_dict = {
                'id': result.request_id,
                'num_input_tokens': len(result.prompt_tokens),
                'num_output_tokens': len(result.generated_tokens),
                'tpot': result.tpot,
                'latency': latency,
                'memory_usage_GB': memory_allocated / (1024**3),
            }
            if args.prompts is not None:
                result_dict['generated_output'] = tokenizer.detokenize(result.generated_tokens)
            print(result_dict)


if __name__ == "__main__":
    main()<|MERGE_RESOLUTION|>--- conflicted
+++ resolved
@@ -1,12 +1,5 @@
-<<<<<<< HEAD
-=======
 # Copyright (c) 2025 NVIDIA CORPORATION & AFFILIATES. All rights reserved.
 
-import os
-from megatron.core.inference.model_inference_wrappers.inference_wrapper_config import (
-    InferenceWrapperConfig,
-)
->>>>>>> e640a89b
 import argparse
 import os
 import random
@@ -255,11 +248,7 @@
     start_time = time.perf_counter()
     all_finished_requests = []
     while inference_engine.has_unfinished_requests():
-<<<<<<< HEAD
-        result = inference_engine.step_modern(sampling_params, verbose=False)
-=======
         result = inference_engine.step(verbose=False)
->>>>>>> e640a89b
         finished_requests = result["finished_requests"]
         for request in finished_requests:
             req_id = request.request_id
@@ -351,14 +340,7 @@
         print(f"Running warmup for CUDA graphs...")
         warmup_sampling_params = SamplingParams(num_tokens_to_generate=10)
         warmup_sampling_params.add_attributes({"no_early_termination": True})
-<<<<<<< HEAD
         inference_engine.generate(prompts=["warmup"], sampling_params=warmup_sampling_params)
-=======
-        if args.engine_type == "static":
-            inference_engine.generate(prompts=["warmup"], sampling_params=warmup_sampling_params)
-        elif args.engine_type == "dynamic":
-            generate_dynamic(args, requests, inference_engine)
->>>>>>> e640a89b
 
     if args.benchmark_profile:
         torch.cuda.cudart().cudaProfilerStart()
