# Copyright (c) 2024, NVIDIA CORPORATION. All rights reserved.

"""Sample Generate Mamba"""
import os
import sys
<<<<<<< HEAD
sys.path.append(os.path.abspath(os.path.join(os.path.dirname(__file__),
                                             os.path.pardir)))
from megatron.core.device_utils import get_current_device
from megatron.training import get_args
from megatron.training import print_rank_0
=======
import torch

sys.path.append(os.path.abspath(os.path.join(os.path.dirname(__file__), os.path.pardir)))
from argparse import Namespace

>>>>>>> 97a9df13
from megatron.core import mpu
from megatron.core.inference.engines.abstract_engine import AbstractEngine
from megatron.core.inference.engines.mcore_engine import MCoreEngine
from megatron.core.inference.model_inference_wrappers.inference_wrapper_config import (
    InferenceWrapperConfig,
)
from megatron.core.inference.text_generation_controllers.text_generation_controller import (
    TextGenerationController,
)
from megatron.core.models.mamba.mamba_model import MambaModel
from megatron.core.transformer.module import MegatronModule
from megatron.core.transformer.spec_utils import import_module
from megatron.inference.text_generation.mcore_engine_server import ModelInferenceWrapperServer, run_mcore_engine
from megatron.inference.text_generation_server import MegatronServer
from megatron.training import get_args, get_model, get_tokenizer, print_rank_0
from megatron.training.arguments import core_transformer_config_from_args
from megatron.training.checkpointing import load_checkpoint
from megatron.training.initialize import initialize_megatron


def count_parameters_in_layer(model, layer_name):
    num_params = 0
    for name, param in model.named_parameters():
        if layer_name in name:
            num_params += param.numel()
            print_rank_0(f" - {name}: {param.numel()}")
    return num_params


# Taken from pretrain_mamba.py
def model_provider(pre_process=True, post_process=True) -> MambaModel:
    """Builds the model.

    Args:
        pre_process (bool, optional): Set to true if you need to compute embedings. Defaults to True.
        post_process (bool, optional): Set to true if you need to want to compute output logits/loss. Defaults to True.


    Returns:
        MambaModel: The returned model
    """
    args = get_args()

    print_rank_0('building Mamba model ...')
    config = core_transformer_config_from_args(get_args())

    assert args.use_legacy_models == False, "Mamba only supported in Mcore!"

    if args.spec is not None:
        mamba_stack_spec = import_module(args.spec)
    else:
        raise ValueError("You must provide a valid Mamba layer spec!")

    model = MambaModel(
        config=config,
        mamba_stack_spec=mamba_stack_spec,
        vocab_size=args.padded_vocab_size,
        max_sequence_length=args.max_position_embeddings,
        pre_process=pre_process,
        hybrid_attention_ratio=args.hybrid_attention_ratio,
        hybrid_mlp_ratio=args.hybrid_mlp_ratio,
        hybrid_override_pattern=args.hybrid_override_pattern,
        post_process=post_process,
        fp16_lm_cross_entropy=args.fp16_lm_cross_entropy,
        parallel_output=False,
        share_embeddings_and_output_weights=not args.untie_embeddings_and_output_weights,
        position_embedding_type=args.position_embedding_type,
        rotary_percent=args.rotary_percent,
        rotary_base=args.rotary_base,
    )

    for l in range(model.decoder.num_layers_per_pipeline_rank):
        layer_params = count_parameters_in_layer(model, f'decoder.layers.{l}.')
        print_rank_0(f" == params layer {l}: {layer_params}")

    return model


def get_inference_engine(args: Namespace, model: MegatronModule) -> AbstractEngine:
    """Get the relevant backend for running inference

    This function will automatically choose the TRTLLMBackend when possible, and default to Mcore
    backend if the user does not specify any backends. TRTLLMBackend is not implmented yet.

    Args:
        args (Namespace): The user arguments parsed from command line
        model (MegatronModule): The megatron model.

    Returns:
        AbstractBackend: The chosen backend
    """
    tokenizer = get_tokenizer()

    inference_wrapper_config = InferenceWrapperConfig(
        hidden_size=args.hidden_size,
        inference_batch_times_seqlen_threshold=args.inference_batch_times_seqlen_threshold,
        fp32_residual_connection=args.fp32_residual_connection,
        params_dtype=args.params_dtype,
        padded_vocab_size=args.padded_vocab_size,
        inference_max_seq_length=args.inference_max_seq_length,
        inference_max_requests=args.inference_max_batch_size,
    )

    inference_wrapped_model = ModelInferenceWrapperServer(model, inference_wrapper_config)
    text_generation_controller = TextGenerationController(
        inference_wrapped_model=inference_wrapped_model, tokenizer=tokenizer
    )
    return MCoreEngine(
        text_generation_controller=text_generation_controller, max_batch_size=args.max_batch_size
    )


def add_text_generate_args(parser):
    group = parser.add_argument_group(title='text generation')
    group.add_argument(
        "--port", type=int, default=5000, help='port for text generation server to run on'
    )
    group.add_argument("--temperature", type=float, default=1.0, help='Sampling temperature.')
    group.add_argument("--top_k", type=int, default=1, help='Top k sampling.')
    group.add_argument("--top_p", type=float, default=0.0, help='Top p sampling.')
    group.add_argument(
        "--return-log-probs",
        action='store_true',
        default=True,
        help='Return the log probabilities of the final output tokens',
    )
    group.add_argument(
        "--num-tokens-to-generate",
        type=int,
        default=30,
        help='Number of tokens to generate for each prompt',
    )
    group.add_argument(
        "--prompts",
        metavar='N',
        type=str,
        nargs='+',
        help='Input prompts with each prompt within quotes and seperated by space',
    )
    group.add_argument(
        "--max-batch-size", type=int, default=8, help='Max number of prompts to process at once'
    )
    return parser


if __name__ == "__main__":
    initialize_megatron(
        extra_args_provider=add_text_generate_args,
        args_defaults={
            'no_load_rng': True,
            'no_load_optim': True,
        },
    )

    args = get_args()
    if args.num_layers_per_virtual_pipeline_stage is not None:
        print("Interleaved pipeline schedule is not yet supported for text generation.")
        exit()
    print_rank_0("WARNING: Forcing exit_on_missing_checkpoint to True for text " "generation.")
    args.exit_on_missing_checkpoint = True

    # Set up model and load checkpoint
    model = get_model(model_provider, wrap_with_ddp=False)

    if args.load is not None:
        _ = load_checkpoint(model, None, None)

    assert len(model) == 1, "Above condition should have caught this"
    model = model[0]
    model.eval()

    inference_engine = get_inference_engine(args, model)

    if mpu.is_pipeline_first_stage() and mpu.get_tensor_model_parallel_rank() == 0:
        server = MegatronServer(inference_engine, args)
        server.run("0.0.0.0", port=args.port)

    while True:
        choice = torch.tensor(1, dtype=torch.long, device=get_current_device())
        torch.distributed.broadcast(choice, 0)
        if choice.item() == 0:
            try:
                run_mcore_engine(inference_engine)
            except ValueError as ve:
                pass<|MERGE_RESOLUTION|>--- conflicted
+++ resolved
@@ -3,19 +3,15 @@
 """Sample Generate Mamba"""
 import os
 import sys
-<<<<<<< HEAD
-sys.path.append(os.path.abspath(os.path.join(os.path.dirname(__file__),
-                                             os.path.pardir)))
+
+sys.path.append(os.path.abspath(os.path.join(os.path.dirname(__file__), os.path.pardir)))
 from megatron.core.device_utils import get_current_device
 from megatron.training import get_args
 from megatron.training import print_rank_0
-=======
 import torch
 
-sys.path.append(os.path.abspath(os.path.join(os.path.dirname(__file__), os.path.pardir)))
 from argparse import Namespace
 
->>>>>>> 97a9df13
 from megatron.core import mpu
 from megatron.core.inference.engines.abstract_engine import AbstractEngine
 from megatron.core.inference.engines.mcore_engine import MCoreEngine
