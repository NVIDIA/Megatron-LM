--- conflicted
+++ resolved
@@ -392,11 +392,7 @@
     # Temporary for transition to core datasets
     train_valid_test_datasets_provider.is_distributed = True
 
-<<<<<<< HEAD
-    def _model_builder(args, pre_process, post_process, vp_stage=None, pg_collection=None, config=None):
-=======
     def _model_builder(args, pre_process, post_process, vp_stage=None, config=None, pg_collection=None):
->>>>>>> dcee1c58
         if getattr(args, "is_hybrid_model", False):
             return mamba_builder(
                 args,
