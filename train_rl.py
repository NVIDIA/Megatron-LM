--- conflicted
+++ resolved
@@ -17,7 +17,7 @@
 from megatron.core.utils import StragglerDetector
 from megatron.rl.rl_utils import (
     calculate_grpo_loss,
-    create_packed_seq_params_for_bin,
+    load_packed_data_by_index,
     get_logprobs,
     get_rl_runtime_state,
 )
@@ -196,68 +196,26 @@
         batch_data = next(data_iterator)
     timers('batch-generator').stop()
 
-    seq_starts = None
-    seq_lengths = None
     attention_mask = None
-    packed_seq_params = None
-    packed_seq_len = 0
 
     if args.rl_use_sequence_packing:
         # Get bin index from data iterator
         bin_tensor = batch_data[0]
-        bin_idx = bin_tensor.item()
-
-        # Get packing context (should always be available in packed mode)
-        runtime_state = get_rl_runtime_state()
-        packing_context = runtime_state.packing_context
-
-        idx = slice(bin_idx, bin_idx + 1)
-        # Extract packed data for this bin (already on GPU)
-        tokens = packing_context['packed_trajs'][idx]
-        position_ids = packing_context['packed_position_ids'][idx]
-        attention_mask = (
-            packing_context['packed_attention_mask'][idx]
-            if packing_context['packed_attention_mask'] is not None
-            else None
-        )
-        old_logprobs = packing_context['old_logprobs'][idx]
-        ref_logprobs = packing_context['ref_logprobs'][idx]
-        loss_mask = packing_context['packed_loss_mask'][idx, 1:]
-
-        # Get sequence-level data for this bin
-        packing_info = packing_context['packing_info']
-        seq_starts = packing_info['seq_starts'][bin_idx]
-        seq_indices = packing_info['bin_seq_indices'][bin_idx]
-
-        # Handle empty bins (used for padding to ensure all ranks have same iterations)
-        if not seq_indices:
-            seq_lengths = []
-            advantages = torch.tensor([], device='cuda')
-        else:
-            seq_lengths = [packing_info['seq_lengths'][idx] for idx in seq_indices]
-            advantages = packing_context['bin_advantages'][bin_idx]
-
-        # Extract packed inference_logprobs if available
-        if (
-            'packed_inference_logprobs' in packing_context
-            and args.rl_inference_logprobs_is_correction
-        ):
-            inference_logprobs = packing_context['packed_inference_logprobs'][idx]
-        else:
-            inference_logprobs = None
-
-        # Get cached PackedSeqParams for proper attention masking in Transformer Engine
-        # These were pre-computed in prepare_data_for_update to avoid repeated tensor allocations
-        if 'cached_packed_seq_params' in packing_context:
-            packed_seq_params, packed_seq_len = packing_context['cached_packed_seq_params'][bin_idx]
-        else:
-            packed_seq_params = create_packed_seq_params_for_bin(
-                packing_info=packing_info,
-                bin_idx=bin_idx,
-                bin_size=args.rl_sequence_packing_bin_size,
-                device=tokens.device,
-            )
-            packed_seq_len = packed_seq_params.cu_seqlens_q[-1].item() if packed_seq_params is not None else 0
+        
+        (   
+            tokens, 
+            advantages, 
+            old_logprobs, 
+            loss_mask, 
+            position_ids, 
+            ref_logprobs, 
+            inference_logprobs, 
+            seq_starts, 
+            seq_lengths, 
+            seq_indices,
+            packed_seq_params, 
+            packed_seq_len 
+        ) = load_packed_data_by_index(bin_tensor.item())
 
         runtime_state = get_rl_runtime_state()
         runtime_state.increment_sequences(len(seq_indices))
@@ -273,6 +231,11 @@
             inference_logprobs,
         ) = batch_data
 
+        seq_starts = None
+        seq_lengths = None
+        packed_seq_params = None
+        packed_seq_len = 0
+
         # Move to CUDA
         tokens = tokens.cuda()
         position_ids = position_ids.cuda()
@@ -302,15 +265,10 @@
 
     # Get current logprobs and calculate loss with straggler detection
     with stimer:
-<<<<<<< HEAD
         logprobs_or_hidden_states = get_logprobs(
-            model_to_use, tokens, position_ids, attention_mask, no_grad=False
-=======
-        current_logprobs = get_logprobs(
             model_to_use, tokens, position_ids, attention_mask, no_grad=False,
             packed_seq_params=packed_seq_params,
             packed_seq_len=packed_seq_len
->>>>>>> e152473f
         )
 
         if not is_pipeline_last_stage():
